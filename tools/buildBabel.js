import { transform } from 'babel-core';
import glob from 'glob';
import fs from 'fs';
import path from 'path';
import outputFileSync from 'output-file-sync';

export function buildContent(content, filename, destination, babelOptions={}) {
  babelOptions.filename = filename;
  const result = transform(content, babelOptions);
  outputFileSync(destination, result.code, {encoding: 'utf8'});
}

export function buildFile(filename, destination, babelOptions={}) {
<<<<<<< HEAD
  const content = fs.readFileSync(filename, {encoding: 'utf8'});
  if(babelUtil.canCompile(filename)) {
    // Get file basename without the extension (in case not .js)
    let outputName = path.basename(filename, path.extname(filename));
    // append the file basename with extension .js
    let outputPath = path.join(destination, outputName + '.js');
=======
  let content = fs.readFileSync(filename, {encoding: 'utf8'});
  if (babelOptions.__reactBootstrapDeprecationWarning) {
    content = `console.warn('This file is deprecated, and will be removed in v0.24.0. Use react-bootstrap.js or react-bootstrap.min.js instead.');
console.warn('You can read more about it at https://github.com/react-bootstrap/react-bootstrap/issues/693');
${content}`;
  }

  // We only have .js files that we need to build
  if(path.extname(filename) === '.js') {
    const outputPath = path.join(destination, path.basename(filename));
>>>>>>> 6bcddb77
    // console.log('%s => %s', filename, outputPath);
    buildContent(content, filename, outputPath, babelOptions);
  }
}

export function buildFolder(folderPath, destination, babelOptions={}, firstFolder=true) {
  let stats = fs.statSync(folderPath);

  if(stats.isFile()) {
    buildFile(folderPath, destination, babelOptions);
  } else if(stats.isDirectory()) {
    let outputPath = firstFolder ? destination : path.join(destination, path.basename(folderPath));
    let files = fs.readdirSync(folderPath).map(file => path.join(folderPath, file));
    files.forEach(filename => buildFolder(filename, outputPath, babelOptions, false));
  }
}

export function buildGlob(filesGlob, destination, babelOptions={}) {
  let files = glob.sync(filesGlob);
  if (!files.length) {
    files = [filesGlob];
  }
  files.forEach(filename => buildFolder(filename, destination, babelOptions, true));
}
<|MERGE_RESOLUTION|>--- conflicted
+++ resolved
@@ -11,25 +11,10 @@
 }
 
 export function buildFile(filename, destination, babelOptions={}) {
-<<<<<<< HEAD
   const content = fs.readFileSync(filename, {encoding: 'utf8'});
-  if(babelUtil.canCompile(filename)) {
-    // Get file basename without the extension (in case not .js)
-    let outputName = path.basename(filename, path.extname(filename));
-    // append the file basename with extension .js
-    let outputPath = path.join(destination, outputName + '.js');
-=======
-  let content = fs.readFileSync(filename, {encoding: 'utf8'});
-  if (babelOptions.__reactBootstrapDeprecationWarning) {
-    content = `console.warn('This file is deprecated, and will be removed in v0.24.0. Use react-bootstrap.js or react-bootstrap.min.js instead.');
-console.warn('You can read more about it at https://github.com/react-bootstrap/react-bootstrap/issues/693');
-${content}`;
-  }
-
   // We only have .js files that we need to build
   if(path.extname(filename) === '.js') {
     const outputPath = path.join(destination, path.basename(filename));
->>>>>>> 6bcddb77
     // console.log('%s => %s', filename, outputPath);
     buildContent(content, filename, outputPath, babelOptions);
   }
