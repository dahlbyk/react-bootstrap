--- conflicted
+++ resolved
@@ -15,13 +15,9 @@
 import { bowerRepo, bowerRoot, tmpBowerRepo, docsRoot, docsRepo, tmpDocsRepo } from '../constants';
 
 const yargsConf = yargs
-<<<<<<< HEAD
-  .usage('Usage: $0 <version> [--preid <identifier>]')
+  .usage('Usage: $0 <version> [--preid <identifier>]\nor\nUsage: $0 --docs')
   .help('h')
-=======
-  .usage('Usage: $0 <version> [--preid <identifier>]\nor\nUsage: $0 --docs')
   .example('$0 --docs', 'Release only docs')
->>>>>>> d00d9c77
   .example('$0 minor --preid beta', 'Release with minor version bump with pre-release tag')
   .example('$0 major', 'Release with major version bump')
   .example('$0 major --dry-run', 'Release dry run with patch version bump')
@@ -71,30 +67,6 @@
   process.exit(1);
 }
 
-<<<<<<< HEAD
-preConditions()
-  .then(test)
-  .then(versionBump(versionBumpOptions))
-  .then(v => { version = v; })
-  .then(() => addChangelog(version))
-  .then(() => {
-    // useCache implicitly defaults to false here.
-    return build(argv)
-      .catch(err => {
-        console.log('Build failed, reverting version bump'.red);
-
-        return exec('git reset HEAD .')
-          .then(() => exec('git checkout package.json'))
-          .then(() => exec('git checkout CHANGELOG.md'))
-          .then(() => console.log('Version bump reverted'.red))
-          .then(() => {
-            throw err;
-          });
-      });
-  })
-  .then(() => safeExec(`git commit -m "Release v${version}"`))
-  .then(() => {
-=======
 function tagAndRelease() {
   if (argv.docs) {
     return Promise.all([
@@ -102,7 +74,6 @@
       repoRelease(docsRepo, docsRoot, tmpDocsRepo, version)
     ]);
   } else {
->>>>>>> d00d9c77
     let releases = [
       tagAndPublish(version),
       repoRelease(bowerRepo, bowerRoot, tmpBowerRepo, version)
