import React from 'react';
import classnames from 'classnames';
import CustomPropTypes from './utils/CustomPropTypes';
import SafeAnchor from './SafeAnchor';

export default class MenuItem extends React.Component {
  constructor(props) {
    super(props);

<<<<<<< HEAD
  getDefaultProps() {
    return {
      active: false,
      divider: false,
      disabled: false,
      header: false
    };
  },
=======
    this.handleClick = this.handleClick.bind(this);
  }

  handleClick(event) {
    if (!this.props.href || this.props.disabled) {
      event.preventDefault();
    }
>>>>>>> a41e48d4

    if (this.props.disabled) {
      return;
    }

    if (this.props.onSelect) {
      this.props.onSelect(event, this.props.eventKey);
    }
  }

  render() {
    if (this.props.divider) {
      return <li role='separator' className='divider' />;
    }

    if (this.props.header) {
      return (
        <li role='heading' className='dropdown-header'>{this.props.children}</li>
      );
    }

    const classes = {
      disabled: this.props.disabled
    };

    return (
      <li role='presentation'
        className={classnames(this.props.className, classes)}
        style={this.props.style}
      >
        <SafeAnchor
          role='menuitem'
          tabIndex='-1'
          target={this.props.target}
          title={this.props.title}
          href={this.props.href || ''}
          onKeyDown={this.props.onKeyDown}
          onClick={this.handleClick}>
          {this.props.children}
        </SafeAnchor>
      </li>
    );
  }
}

MenuItem.propTypes = {
  disabled: React.PropTypes.bool,
  divider: CustomPropTypes.all([
    React.PropTypes.bool,
    function(props, propName, componentName) {
      if (props.divider && props.children) {
        return new Error('Children will not be rendered for dividers');
      }
    }
  ]),
  eventKey: React.PropTypes.oneOfType([
    React.PropTypes.number,
    React.PropTypes.string
  ]),
  header: React.PropTypes.bool,
  href: React.PropTypes.string,
  target: React.PropTypes.string,
  title: React.PropTypes.string,
  onKeyDown: React.PropTypes.func,
  onSelect: React.PropTypes.func
};<|MERGE_RESOLUTION|>--- conflicted
+++ resolved
@@ -7,16 +7,6 @@
   constructor(props) {
     super(props);
 
-<<<<<<< HEAD
-  getDefaultProps() {
-    return {
-      active: false,
-      divider: false,
-      disabled: false,
-      header: false
-    };
-  },
-=======
     this.handleClick = this.handleClick.bind(this);
   }
 
@@ -24,7 +14,6 @@
     if (!this.props.href || this.props.disabled) {
       event.preventDefault();
     }
->>>>>>> a41e48d4
 
     if (this.props.disabled) {
       return;
@@ -90,4 +79,10 @@
   title: React.PropTypes.string,
   onKeyDown: React.PropTypes.func,
   onSelect: React.PropTypes.func
+};
+
+MenuItem.defaultProps = {
+  divider: false,
+  disabled: false,
+  header: false
 };