--- conflicted
+++ resolved
@@ -63,12 +63,7 @@
 
 MenuItem.propTypes = {
   disabled: React.PropTypes.bool,
-<<<<<<< HEAD
   divider: all([
-=======
-  active: React.PropTypes.bool,
-  divider: CustomPropTypes.all([
->>>>>>> 360fcebb
     React.PropTypes.bool,
     function(props) {
       if (props.divider && props.children) {
