import React from 'react';
import Tabs from './Tabs';
import TabPane from './TabPane';
import ValidComponentChildren from './utils/ValidComponentChildren';
import deprecationWarning from './utils/deprecationWarning';

const TabbedArea = React.createClass({
<<<<<<< HEAD
  mixins: [BootstrapMixin],

  propTypes: {
    activeKey: React.PropTypes.any,
    defaultActiveKey: React.PropTypes.any,
    bsStyle: React.PropTypes.oneOf(['tabs', 'pills']),
    animation: React.PropTypes.bool,
    id: React.PropTypes.string,
    onSelect: React.PropTypes.func
  },

  getDefaultProps() {
    return {
      bsStyle: 'tabs',
      animation: true
    };
  },

  getInitialState() {
    let defaultActiveKey = this.props.defaultActiveKey != null ?
      this.props.defaultActiveKey : getDefaultActiveKeyFromChildren(this.props.children);

    return {
      activeKey: defaultActiveKey,
      previousActiveKey: null
    };
  },

  componentWillReceiveProps(nextProps) {
    if (nextProps.activeKey != null && nextProps.activeKey !== this.props.activeKey) {
      // check if the 'previousActiveKey' child still exists
      let previousActiveKey = this.props.activeKey;
      React.Children.forEach(nextProps.children, (child) => {
        if (React.isValidElement(child)) {
          if (child.props.eventKey === previousActiveKey) {
            this.setState({
              previousActiveKey
            });
            return;
          }
        }
      });
    }
  },

  handlePaneAnimateOutEnd() {
    this.setState({
      previousActiveKey: null
    });
  },

  render() {
    let { id, ...props } = this.props;

    function renderTabIfSet(child) {
      return child.props.tab != null ? this.renderTab(child) : null;
    }

    let nav = (
      <Nav {...props} activeKey={this.getActiveKey()} onSelect={this.handleSelect} ref="tabs">
        {ValidComponentChildren.map(this.props.children, renderTabIfSet, this)}
      </Nav>
    );

    return (
      <div>
        {nav}
        <div id={id} className="tab-content" ref="panes">
          {ValidComponentChildren.map(this.props.children, this.renderPane)}
        </div>
      </div>
=======
  componentWillMount() {
    deprecationWarning(
      'TabbedArea', 'Tabs',
      'https://github.com/react-bootstrap/react-bootstrap/pull/1091'
>>>>>>> a41e48d4
    );
  },

  render() {
    const {children, ...props} = this.props;

    const tabs = ValidComponentChildren.map(children, function (child) {
      const {tab: title, ...others} = child.props;
      return <TabPane title={title} {...others} />;
    });

    return (
      <Tabs {...props}>{tabs}</Tabs>
    );
  }
});

export default TabbedArea;<|MERGE_RESOLUTION|>--- conflicted
+++ resolved
@@ -5,84 +5,10 @@
 import deprecationWarning from './utils/deprecationWarning';
 
 const TabbedArea = React.createClass({
-<<<<<<< HEAD
-  mixins: [BootstrapMixin],
-
-  propTypes: {
-    activeKey: React.PropTypes.any,
-    defaultActiveKey: React.PropTypes.any,
-    bsStyle: React.PropTypes.oneOf(['tabs', 'pills']),
-    animation: React.PropTypes.bool,
-    id: React.PropTypes.string,
-    onSelect: React.PropTypes.func
-  },
-
-  getDefaultProps() {
-    return {
-      bsStyle: 'tabs',
-      animation: true
-    };
-  },
-
-  getInitialState() {
-    let defaultActiveKey = this.props.defaultActiveKey != null ?
-      this.props.defaultActiveKey : getDefaultActiveKeyFromChildren(this.props.children);
-
-    return {
-      activeKey: defaultActiveKey,
-      previousActiveKey: null
-    };
-  },
-
-  componentWillReceiveProps(nextProps) {
-    if (nextProps.activeKey != null && nextProps.activeKey !== this.props.activeKey) {
-      // check if the 'previousActiveKey' child still exists
-      let previousActiveKey = this.props.activeKey;
-      React.Children.forEach(nextProps.children, (child) => {
-        if (React.isValidElement(child)) {
-          if (child.props.eventKey === previousActiveKey) {
-            this.setState({
-              previousActiveKey
-            });
-            return;
-          }
-        }
-      });
-    }
-  },
-
-  handlePaneAnimateOutEnd() {
-    this.setState({
-      previousActiveKey: null
-    });
-  },
-
-  render() {
-    let { id, ...props } = this.props;
-
-    function renderTabIfSet(child) {
-      return child.props.tab != null ? this.renderTab(child) : null;
-    }
-
-    let nav = (
-      <Nav {...props} activeKey={this.getActiveKey()} onSelect={this.handleSelect} ref="tabs">
-        {ValidComponentChildren.map(this.props.children, renderTabIfSet, this)}
-      </Nav>
-    );
-
-    return (
-      <div>
-        {nav}
-        <div id={id} className="tab-content" ref="panes">
-          {ValidComponentChildren.map(this.props.children, this.renderPane)}
-        </div>
-      </div>
-=======
   componentWillMount() {
     deprecationWarning(
       'TabbedArea', 'Tabs',
       'https://github.com/react-bootstrap/react-bootstrap/pull/1091'
->>>>>>> a41e48d4
     );
   },
 
