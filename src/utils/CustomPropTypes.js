--- conflicted
+++ resolved
@@ -1,10 +1,5 @@
-<<<<<<< HEAD
-import React from 'react';
-import warning from 'warning';
+import { createChainableTypeChecker } from 'react-prop-types/lib/common';
 
-=======
-import { createChainableTypeChecker } from 'react-prop-types/lib/common';
->>>>>>> 2f63487c
 import childrenToArray from './childrenToArray';
 
 export default {
