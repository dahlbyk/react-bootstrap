--- conflicted
+++ resolved
@@ -1,9 +1,5 @@
-<<<<<<< HEAD
 import ReactDOM from 'react-dom';
-=======
-import React from 'react';
 import canUseDom from 'dom-helpers/util/inDOM';
->>>>>>> b8e86150
 
 import getOwnerDocument from 'dom-helpers/ownerDocument';
 import getOwnerWindow from 'dom-helpers/ownerWindow';
@@ -18,13 +14,8 @@
 import css from 'dom-helpers/style';
 
 function ownerDocument(componentOrElement) {
-<<<<<<< HEAD
   let elem = ReactDOM.findDOMNode(componentOrElement);
-  return (elem && elem.ownerDocument) || document;
-=======
-  let elem = React.findDOMNode(componentOrElement);
   return getOwnerDocument((elem && elem.ownerDocument) || document);
->>>>>>> b8e86150
 }
 
 function ownerWindow(componentOrElement) {
