--- conflicted
+++ resolved
@@ -124,17 +124,10 @@
   flip: true,
 };
 
-<<<<<<< HEAD
-// TODO: remove this hack
-type UseDropdownMenuValueHack = UseDropdownMenuValue & { placement: any };
-
 const DropdownMenu: BsPrefixRefForwardingComponent<
   'div',
   DropdownMenuProps
 > = React.forwardRef<HTMLElement, DropdownMenuProps>(
-=======
-const DropdownMenu: DropdownMenu = React.forwardRef(
->>>>>>> a4d6f98d
   (
     {
       bsPrefix,
@@ -192,17 +185,9 @@
       show: showProps,
       alignEnd: alignRight,
       usePopper: !isNavbar && alignClasses.length === 0,
-<<<<<<< HEAD
       offset: [0, 2],
       popperConfig,
-    }) as UseDropdownMenuValueHack;
-=======
-      popperConfig: {
-        ...popperConfig,
-        modifiers: marginModifiers.concat(popperConfig?.modifiers || []),
-      },
     });
->>>>>>> a4d6f98d
 
     menuProps.ref = useMergedRefs(
       useWrappedRefWithWarning(ref, 'DropdownMenu'),
@@ -218,21 +203,12 @@
       (menuProps as any).alignRight = alignEnd;
     }
 
-<<<<<<< HEAD
     let style = props.style;
-    if (placement) {
+    if (popper?.placement) {
       // we don't need the default popper style,
       // menus are display: none when not shown.
       style = { ...props.style, ...menuProps.style };
-      props['x-placement'] = placement;
-=======
-    let style = (props as any).style;
-    if (popper?.placement) {
-      // we don't need the default popper style,
-      // menus are display: none when not shown.
-      style = { ...(props as any).style, ...menuProps.style };
       props['x-placement'] = popper.placement;
->>>>>>> a4d6f98d
     }
 
     return (
