--- conflicted
+++ resolved
@@ -2,10 +2,7 @@
 import PropTypes from 'prop-types';
 import React from 'react';
 import uncontrollable from 'uncontrollable';
-<<<<<<< HEAD
-=======
 import warning from 'warning';
->>>>>>> 4b550b28
 
 import {
   bsStyles,
@@ -20,11 +17,8 @@
 import Footer from './PanelFooter';
 import Toggle from './PanelToggle';
 import Collapse from './PanelCollapse';
-<<<<<<< HEAD
-=======
 
 const has = Object.prototype.hasOwnProperty;
->>>>>>> 4b550b28
 
 const defaultGetId = (id, type) => (id ? `${id}--${type}` : null);
 
@@ -58,68 +52,6 @@
     onToggle: PropTypes.func
   })
 };
-<<<<<<< HEAD
-
-const childContextTypes = {
-  $bs_panel: PropTypes.shape({
-    headingId: PropTypes.string,
-    bodyId: PropTypes.string,
-    bsClass: PropTypes.string,
-    onToggle: PropTypes.func,
-    expanded: PropTypes.bool
-  })
-};
-
-class Panel extends React.Component {
-  constructor(...args) {
-    super(...args);
-    this.handleToggle = this.handleToggle.bind(this);
-  }
-
-  getChildContext() {
-    const { eventKey, id } = this.props;
-    let { getId } = this.context.$bs_panelGroup || {};
-
-    let ids;
-    let idKey = eventKey == null ? id : eventKey;
-
-    if (idKey !== null) {
-      getId = getId || defaultGetId;
-      ids = {
-        headingId: getId(idKey, 'heading'),
-        bodyId: getId(idKey, 'body')
-      };
-    }
-
-    return {
-      $bs_panel: {
-        ...ids,
-        bsClass: this.props.bsClass,
-        expanded: this.getExpanded(),
-        onToggle: this.handleToggle
-      }
-    };
-  }
-
-  getExpanded() {
-    const { eventKey } = this.props;
-    const { activeKey } = this.context.$bs_panelGroup || {};
-
-    return this.props.expanded != null || activeKey === undefined
-      ? this.props.expanded
-      : activeKey === eventKey;
-  }
-
-  handleToggle(e) {
-    const { onToggle } = this.context.$bs_panelGroup || {};
-    const expanded = !this.getExpanded();
-
-    this.props.onToggle(expanded, e);
-    if (onToggle) {
-      onToggle(this.props.eventKey, expanded, e);
-    }
-  }
-=======
 
 const childContextTypes = {
   $bs_panel: PropTypes.shape({
@@ -185,7 +117,6 @@
       this.props.onToggle(expanded, e);
     }
   };
->>>>>>> 4b550b28
 
   render() {
     let { className, children } = this.props;
