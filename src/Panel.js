--- conflicted
+++ resolved
@@ -13,7 +13,7 @@
 import Toggle from './PanelToggle';
 import Collapse from './PanelCollapse';
 
-const defaultGetId = (id, type) => id ? `${id}--${type}` : null;
+const defaultGetId = (id, type) => (id ? `${id}--${type}` : null);
 
 const propTypes = {
   /**
@@ -43,7 +43,7 @@
     getId: PropTypes.func,
     activeKey: PropTypes.any,
     onToggle: PropTypes.func,
-  })
+  }),
 };
 
 
@@ -54,7 +54,7 @@
     bsClass: PropTypes.string,
     onToggle: PropTypes.func,
     expanded: PropTypes.bool,
-  })
+  }),
 };
 
 class Panel extends React.Component {
@@ -78,7 +78,6 @@
       };
     }
 
-<<<<<<< HEAD
 
     return {
       $bs_panel: {
@@ -86,48 +85,22 @@
         bsClass: this.props.bsClass,
         expanded: this.getExpanded(),
         onToggle: this.handleToggle,
-      }
+      },
     };
+  }
+
+  getExpanded() {
+    const { eventKey } = this.props;
+    const { activeKey } = this.context.$bs_panelGroup || {};
+
+    return this.props.expanded != null || activeKey === undefined ?
+      this.props.expanded :
+      activeKey === eventKey;
   }
 
   handleToggle(e) {
     const { onToggle } = this.context.$bs_panelGroup || {};
     const expanded = !this.getExpanded();
-=======
-  renderAnchor(header, id, role, expanded) {
-    return (
-      <a
-        role={role}
-        href={id && `#${id}`}
-        onClick={this.handleClickTitle}
-        aria-controls={id}
-        aria-expanded={expanded}
-        aria-selected={expanded}
-        className={expanded ? null : 'collapsed'}
-      >
-        {header}
-      </a>
-    );
-  }
-
-  renderBody(rawChildren, bsProps) {
-    const children = [];
-    let bodyChildren = [];
-
-    const bodyClassName = prefix(bsProps, 'body');
-
-    function maybeAddBody() {
-      if (!bodyChildren.length) {
-        return;
-      }
-
-      // Derive the key from the index here, since we need to make one up.
-      children.push(
-        <div key={children.length} className={bodyClassName}>
-          {bodyChildren}
-        </div>,
-      );
->>>>>>> c2722298
 
     this.props.onToggle(expanded, e);
     if (onToggle) {
@@ -135,116 +108,18 @@
     }
   }
 
-<<<<<<< HEAD
-  getExpanded() {
-    const { eventKey } = this.props;
-    const { activeKey } = this.context.$bs_panelGroup || {};
-=======
-    // Convert to array so we can re-use keys.
-    React.Children.toArray(rawChildren).forEach((child) => {
-      if (React.isValidElement(child) && child.props.fill) {
-        maybeAddBody();
-
-        // Remove the child's unknown `fill` prop.
-        children.push(cloneElement(child, { fill: undefined }));
-
-        return;
-      }
-
-      bodyChildren.push(child);
-    });
-
-    maybeAddBody();
->>>>>>> c2722298
-
-    return this.props.expanded != null || activeKey === undefined ?
-      this.props.expanded :
-      activeKey === eventKey;
-  }
-
-  renderCollapsibleBody(
-    id, expanded, role, children, bsProps, animationHooks,
-  ) {
-    return (
-      <Collapse in={expanded} {...animationHooks}>
-        <div
-          id={id}
-          role={role}
-          className={prefix(bsProps, 'collapse')}
-          aria-hidden={!expanded}
-        >
-          {this.renderBody(children, bsProps)}
-        </div>
-      </Collapse>
-    );
-  }
-
-  renderHeader(collapsible, header, id, role, expanded, bsProps) {
-    const titleClassName = prefix(bsProps, 'title');
-
-    if (!collapsible) {
-      if (!React.isValidElement(header)) {
-        return header;
-      }
-
-      return cloneElement(header, {
-        className: classNames(header.props.className, titleClassName),
-      });
-    }
-
-    if (!React.isValidElement(header)) {
-      return (
-        <h4 role="presentation" className={titleClassName}>
-          {this.renderAnchor(header, id, role, expanded)}
-        </h4>
-      );
-    }
-
-    return cloneElement(header, {
-      className: classNames(header.props.className, titleClassName),
-      children: this.renderAnchor(header.props.children, id, role, expanded),
-    });
-  }
-
   render() {
     let { className, children } = this.props;
     const [bsProps, props] = splitBsPropsAndOmit(this.props,
-      ['onToggle', 'eventKey', 'expanded']
+      ['onToggle', 'eventKey', 'expanded'],
     );
 
     return (
       <div
-<<<<<<< HEAD
         {...props}
         className={classNames(
           className,
-          getClassSet(bsProps)
-=======
-        {...elementProps}
-        className={classNames(className, classes)}
-        id={collapsible ? null : id}
-      >
-        {header && (
-          <div className={prefix(bsProps, 'heading')}>
-            {this.renderHeader(
-              collapsible, header, id, headerRole, expanded, bsProps,
-            )}
-          </div>
-        )}
-
-        {collapsible ?
-          this.renderCollapsibleBody(
-            id, expanded, panelRole, children, bsProps,
-            { onEnter, onEntering, onEntered, onExit, onExiting, onExited },
-          ) :
-          this.renderBody(children, bsProps)
-        }
-
-        {footer && (
-          <div className={prefix(bsProps, 'footer')}>
-            {footer}
-          </div>
->>>>>>> c2722298
+          getClassSet(bsProps),
         )}
       >
         {children}
@@ -254,33 +129,21 @@
 }
 
 Panel.propTypes = propTypes;
-<<<<<<< HEAD
 
 Panel.contextTypes = contextTypes;
 Panel.childContextTypes = childContextTypes;
 
-Panel = uncontrollable(
+const UncontrolledPanel = uncontrollable(
   bsClass('panel',
     bsStyles(
       [...Object.values(State), Style.DEFAULT, Style.PRIMARY],
       Style.DEFAULT,
-      Panel
-    )
+      Panel,
+    ),
   ),
-  { expanded: 'onToggle' }
+  { expanded: 'onToggle' },
 );
 
-Object.assign(Panel, { Heading, Title, Body, Footer, Toggle, Collapse });
+Object.assign(UncontrolledPanel, { Heading, Title, Body, Footer, Toggle, Collapse });
 
-export default Panel;
-=======
-Panel.defaultProps = defaultProps;
-
-export default bsClass('panel',
-  bsStyles(
-    [...Object.values(State), Style.DEFAULT, Style.PRIMARY],
-    Style.DEFAULT,
-    Panel,
-  ),
-);
->>>>>>> c2722298
+export default UncontrolledPanel;