var React = require('react');
var joinClasses = require('./utils/joinClasses');
var classSet = require('./utils/classSet');
var Button = require('./Button');

var Input = React.createClass({
  propTypes: {
    type: React.PropTypes.string,
    label: React.PropTypes.node,
    help: React.PropTypes.node,
    addonBefore: React.PropTypes.node,
    addonAfter: React.PropTypes.node,
    bsStyle: function(props) {
      if (props.type === 'submit') {
        // Return early if `type=submit` as the `Button` component
        // it transfers these props to has its own propType checks.
        return;
      }

      return React.PropTypes.oneOf(['success', 'warning', 'error']).apply(null, arguments);
    },
    hasFeedback: React.PropTypes.bool,
    groupClassName: React.PropTypes.string,
    wrapperClassName: React.PropTypes.string,
    labelClassName: React.PropTypes.string,
    disabled: React.PropTypes.bool
  },

  getInputDOMNode: function () {
    return this.refs.input.getDOMNode();
  },

  getValue: function () {
    if (this.props.type === 'static') {
      return this.props.value;
    }
    else if (this.props.type) {
      return this.getInputDOMNode().value;
    }
    else {
      throw Error('Cannot use getValue without specifying input type.');
    }
  },

  getChecked: function () {
    return this.getInputDOMNode().checked;
  },

  isCheckboxOrRadio: function () {
    return this.props.type === 'radio' || this.props.type === 'checkbox';
  },

  isFile: function () {
    return this.props.type === 'file';
  },

  renderInput: function () {
    var input = null;

    if (!this.props.type) {
      return this.props.children
    }

    switch (this.props.type) {
      case 'select':
        input = (
          <select {...this.props} className={joinClasses(this.props.className, 'form-control')} ref="input" key="input">
            {this.props.children}
          </select>
        );
        break;
      case 'textarea':
        input = <textarea {...this.props} className={joinClasses(this.props.className, 'form-control')} ref="input" key="input" />;
        break;
      case 'static':
        input = (
          <p {...this.props} className={joinClasses(this.props.className, 'form-control-static')} ref="input"  key="input">
            {this.props.value}
          </p>
        );
        break;
      case 'submit':
        input = (
          <Button {...this.props} componentClass='input' ref='input' key='input' />
        );
        break;
      default:
<<<<<<< HEAD
        var className = this.isCheckboxOrRadio() ? '' : 'form-control';
        input = <input {...this.props} className={joinClasses(this.props.className, className)} ref="input" key="input" />;
=======
        var className = this.isCheckboxOrRadio() || this.isFile() ? '' : 'form-control';
        input = <input className={className} ref="input" key="input" />;
>>>>>>> ecd8c6a9
    }

    return input;
  },

  renderInputGroup: function (children) {
    var addonBefore = this.props.addonBefore ? (
      <span className="input-group-addon" key="addonBefore">
        {this.props.addonBefore}
      </span>
    ) : null;

    var addonAfter = this.props.addonAfter ? (
      <span className="input-group-addon" key="addonAfter">
        {this.props.addonAfter}
      </span>
    ) : null;

    return addonBefore || addonAfter ? (
      <div className="input-group" key="input-group">
        {addonBefore}
        {children}
        {addonAfter}
      </div>
    ) : children;
  },

  renderIcon: function () {
    var classes = {
      'glyphicon': true,
      'form-control-feedback': true,
      'glyphicon-ok': this.props.bsStyle === 'success',
      'glyphicon-warning-sign': this.props.bsStyle === 'warning',
      'glyphicon-remove': this.props.bsStyle === 'error'
    };

    return this.props.hasFeedback ? (
      <span className={classSet(classes)} key="icon" />
    ) : null;
  },

  renderHelp: function () {
    return this.props.help ? (
      <span className="help-block" key="help">
        {this.props.help}
      </span>
    ) : null;
  },

  renderCheckboxandRadioWrapper: function (children) {
    var classes = {
      'checkbox': this.props.type === 'checkbox',
      'radio': this.props.type === 'radio'
    };

    return (
      <div className={classSet(classes)} key="checkboxRadioWrapper">
        {children}
      </div>
    );
  },

  renderWrapper: function (children) {
    return this.props.wrapperClassName ? (
      <div className={this.props.wrapperClassName} key="wrapper">
        {children}
      </div>
    ) : children;
  },

  renderLabel: function (children) {
    var classes = {
      'control-label': !this.isCheckboxOrRadio()
    };
    classes[this.props.labelClassName] = this.props.labelClassName;

    return this.props.label ? (
      <label htmlFor={this.props.id} className={classSet(classes)} key="label">
        {children}
        {this.props.label}
      </label>
    ) : children;
  },

  renderFormGroup: function (children) {
    var classes = {
      'form-group': true,
      'has-feedback': this.props.hasFeedback,
      'has-success': this.props.bsStyle === 'success',
      'has-warning': this.props.bsStyle === 'warning',
      'has-error': this.props.bsStyle === 'error'
    };
    classes[this.props.groupClassName] = this.props.groupClassName;

    return (
      <div className={classSet(classes)}>
        {children}
      </div>
    );
  },

  render: function () {
    if (this.isCheckboxOrRadio()) {
      return this.renderFormGroup(
        this.renderWrapper([
          this.renderCheckboxandRadioWrapper(
            this.renderLabel(
              this.renderInput()
            )
          ),
          this.renderHelp()
        ])
      );
    }
    else {
      return this.renderFormGroup([
        this.renderLabel(),
        this.renderWrapper([
          this.renderInputGroup(
            this.renderInput()
          ),
          this.renderIcon(),
          this.renderHelp()
        ])
      ]);
    }
  }
});

module.exports = Input;<|MERGE_RESOLUTION|>--- conflicted
+++ resolved
@@ -85,13 +85,8 @@
         );
         break;
       default:
-<<<<<<< HEAD
-        var className = this.isCheckboxOrRadio() ? '' : 'form-control';
+        var className = this.isCheckboxOrRadio() || this.isFile() ? '' : 'form-control';
         input = <input {...this.props} className={joinClasses(this.props.className, className)} ref="input" key="input" />;
-=======
-        var className = this.isCheckboxOrRadio() || this.isFile() ? '' : 'form-control';
-        input = <input className={className} ref="input" key="input" />;
->>>>>>> ecd8c6a9
     }
 
     return input;
