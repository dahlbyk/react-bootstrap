--- conflicted
+++ resolved
@@ -3,7 +3,6 @@
 import elementType from 'prop-types-extra/lib/elementType';
 import requiredForA11y from 'prop-types-extra/lib/isRequiredForA11y';
 import uncontrollable from 'uncontrollable';
-import elementType from 'prop-types-extra/lib/elementType';
 
 import Nav from './Nav';
 import NavLink from './NavLink';
@@ -32,13 +31,6 @@
   variant: PropTypes.string,
 
   /**
-<<<<<<< HEAD
-   * Sets a default animation strategy. Use `false` to disable, `true`
-   * to enable the default `<Fade>` animation, or a react-transition-group
-   * v2 `<Transition/>` component.
-   */
-  animation: PropTypes.oneOfType([PropTypes.bool, elementType]),
-=======
    * Sets a default animation strategy for all children `<TabPane>`s. Use
    * `false` to disable, `true` to enable the default `<Fade>` animation or
    * a react-transition-group v2 `<Transition/>` component.
@@ -47,7 +39,6 @@
    * @default {Fade}
    */
   transition: PropTypes.oneOfType([PropTypes.oneOf([false]), elementType]),
->>>>>>> 2205cd03
 
   /**
    * HTML id attribute, required if no `generateChildId` prop
