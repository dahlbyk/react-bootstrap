import React from 'react';
import BootstrapMixin from './BootstrapMixin';
import Dropdown from './Dropdown';
<<<<<<< HEAD
import omit from 'lodash/object/omit';
=======
import NavDropdown from './NavDropdown';
import CustomPropTypes from './utils/CustomPropTypes';
import deprecationWarning from './utils/deprecationWarning';
import omit from 'lodash-compat/object/omit';
>>>>>>> 3edf4a15

class DropdownButton extends React.Component {

  constructor(props) {
    super(props);
  }

  render() {
    let { title, ...props } = this.props;

    let toggleProps = omit(props, Dropdown.ControlledComponent.propTypes);

    return (
      <Dropdown {...props}>
        <Dropdown.Toggle {...toggleProps}>
          {title}
        </Dropdown.Toggle>
        <Dropdown.Menu>
          {this.props.children}
        </Dropdown.Menu>
      </Dropdown>
    );
  }
}

DropdownButton.propTypes = {
  /**
   * When used with the `title` prop, the noCaret option will not render a caret icon, in the toggle element.
   */
  noCaret: React.PropTypes.bool,

<<<<<<< HEAD
=======
  /**
   * Specify whether this Dropdown is part of a Nav component
   *
   * @type {bool}
   * @deprecated Use the `NavDropdown` instead.
   */
  navItem: CustomPropTypes.all([
    React.PropTypes.bool,
    props => {
      if (props.navItem) {
        deprecationWarning('navItem', 'NavDropdown component', 'https://github.com/react-bootstrap/react-bootstrap/issues/526');
      }
    }
  ]),
>>>>>>> 3edf4a15
  title: React.PropTypes.node.isRequired,

  ...Dropdown.propTypes,
  ...BootstrapMixin.propTypes
};

DropdownButton.defaultProps = {
  pullRight: false,
  dropup: false,
  navItem: false,
  noCaret: false
};

export default DropdownButton;<|MERGE_RESOLUTION|>--- conflicted
+++ resolved
@@ -1,14 +1,7 @@
 import React from 'react';
 import BootstrapMixin from './BootstrapMixin';
 import Dropdown from './Dropdown';
-<<<<<<< HEAD
-import omit from 'lodash/object/omit';
-=======
-import NavDropdown from './NavDropdown';
-import CustomPropTypes from './utils/CustomPropTypes';
-import deprecationWarning from './utils/deprecationWarning';
 import omit from 'lodash-compat/object/omit';
->>>>>>> 3edf4a15
 
 class DropdownButton extends React.Component {
 
@@ -40,23 +33,6 @@
    */
   noCaret: React.PropTypes.bool,
 
-<<<<<<< HEAD
-=======
-  /**
-   * Specify whether this Dropdown is part of a Nav component
-   *
-   * @type {bool}
-   * @deprecated Use the `NavDropdown` instead.
-   */
-  navItem: CustomPropTypes.all([
-    React.PropTypes.bool,
-    props => {
-      if (props.navItem) {
-        deprecationWarning('navItem', 'NavDropdown component', 'https://github.com/react-bootstrap/react-bootstrap/issues/526');
-      }
-    }
-  ]),
->>>>>>> 3edf4a15
   title: React.PropTypes.node.isRequired,
 
   ...Dropdown.propTypes,
