--- conflicted
+++ resolved
@@ -1,143 +1,3 @@
-<<<<<<< HEAD
-import classNames from 'classnames';
-import React, {cloneElement} from 'react';
-import ReactDOM from 'react-dom';
-
-import CustomPropTypes from './utils/CustomPropTypes';
-import domUtils from './utils/domUtils';
-import { calcOverlayPosition } from './utils/overlayPositionUtils';
-
-class Position extends React.Component {
-  constructor(props, context) {
-    super(props, context);
-
-    this.state = {
-      positionLeft: null,
-      positionTop: null,
-      arrowOffsetLeft: null,
-      arrowOffsetTop: null
-    };
-
-    this._needsFlush = false;
-    this._lastTarget = null;
-  }
-
-  componentDidMount() {
-    this.updatePosition();
-  }
-
-  componentWillReceiveProps() {
-    this._needsFlush = true;
-  }
-
-  componentDidUpdate() {
-    if (this._needsFlush) {
-      this._needsFlush = false;
-      this.updatePosition();
-    }
-  }
-
-  componentWillUnmount() {
-    // Probably not necessary, but just in case holding a reference to the
-    // target causes problems somewhere.
-    this._lastTarget = null;
-  }
-
-  render() {
-    const {children, className, ...props} = this.props;
-    const {positionLeft, positionTop, ...arrowPosition} = this.state;
-
-    const child = React.Children.only(children);
-    return cloneElement(
-      child,
-      {
-        ...props,
-        ...arrowPosition,
-        positionTop,
-        positionLeft,
-        className: classNames(className, child.props.className),
-        style: {
-          ...child.props.style,
-          left: positionLeft,
-          top: positionTop
-        }
-      }
-    );
-  }
-
-  getTargetSafe() {
-    if (!this.props.target) {
-      return null;
-    }
-
-    const target = this.props.target(this.props);
-    if (!target) {
-      // This is so we can just use === check below on all falsy targets.
-      return null;
-    }
-
-    return target;
-  }
-
-  updatePosition() {
-    const target = this.getTargetSafe();
-    if (target === this._lastTarget) {
-      return;
-    }
-    this._lastTarget = target;
-
-    if (!target) {
-      this.setState({
-        positionLeft: null,
-        positionTop: null,
-        arrowOffsetLeft: null,
-        arrowOffsetTop: null
-      });
-
-      return;
-    }
-
-    const overlay = ReactDOM.findDOMNode(this);
-    const container =
-      ReactDOM.findDOMNode(this.props.container) ||
-      domUtils.ownerDocument(this).body;
-
-    this.setState(calcOverlayPosition(
-      this.props.placement,
-      overlay,
-      target,
-      container,
-      this.props.containerPadding
-    ));
-  }
-}
-
-Position.propTypes = {
-  /**
-   * Function mapping props to DOM node the component is positioned next to
-   */
-  target: React.PropTypes.func,
-  /**
-   * "offsetParent" of the component
-   */
-  container: CustomPropTypes.mountable,
-  /**
-   * Minimum spacing in pixels between container border and component border
-   */
-  containerPadding: React.PropTypes.number,
-  /**
-   * How to position the component relative to the target
-   */
-  placement: React.PropTypes.oneOf(['top', 'right', 'bottom', 'left'])
-};
-
-Position.defaultProps = {
-  containerPadding: 0,
-  placement: 'right'
-};
-
-export default Position;
-=======
 import deprecationWarning from './utils/deprecationWarning';
 import Position from 'react-overlays/lib/Position';
 
@@ -147,5 +7,4 @@
     'You can read more at: ' +
     'http://react-bootstrap.github.io/react-overlays/examples/#position and ' +
     'https://github.com/react-bootstrap/react-bootstrap/issues/1084'
-});
->>>>>>> b8e86150
+});