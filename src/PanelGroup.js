import classNames from 'classnames';
import PropTypes from 'prop-types';
import React, { cloneElement } from 'react';
import uncontrollable from 'uncontrollable';

import {
  bsClass,
  getClassSet,
  splitBsPropsAndOmit
} from './utils/bootstrapUtils';
import ValidComponentChildren from './utils/ValidComponentChildren';
import { generatedId } from './utils/PropTypes';

const propTypes = {
  accordion: PropTypes.bool,
  /**
   * When `accordion` is enabled, `activeKey` controls the which child `Panel` is expanded. `activeKey` should
   * match a child Panel `eventKey` prop exactly.
   *
   * @controllable onSelect
   */
  activeKey: PropTypes.any,

  /**
   * A callback fired when a child Panel collapse state changes. It's called with the next expanded `activeKey`
   *
   * @controllable activeKey
   */
  onSelect: PropTypes.func,

  /**
   * An HTML role attribute
   */
  role: PropTypes.string,

  /**
   * A function that takes an eventKey and type and returns a
   * unique id for each Panel heading and Panel Collapse. The function _must_ be a pure function,
   * meaning it should always return the _same_ id for the same set of inputs. The default
   * value requires that an `id` to be set for the PanelGroup.
   *
   * The `type` argument will either be `"body"` or `"heading"`.
   *
   * @defaultValue (eventKey, type) => `${this.props.id}-${type}-${key}`
   */
  generateChildId: PropTypes.func,

  /**
   * HTML id attribute, required if no `generateChildId` prop
   * is specified.
   */
  id: generatedId('PanelGroup')
};

const defaultProps = {
  accordion: false
};

const childContextTypes = {
  $bs_panelGroup: PropTypes.shape({
    getId: PropTypes.func,
    headerRole: PropTypes.string,
    panelRole: PropTypes.string,
    activeKey: PropTypes.any,
    onToggle: PropTypes.func
  })
};

class PanelGroup extends React.Component {
  getChildContext() {
    const { activeKey, accordion, generateChildId, id } = this.props;
    let getId = null;

<<<<<<< HEAD
    this.handleSelect = this.handleSelect.bind(this);
  }

  getChildContext() {
    const { activeKey, accordion, generateChildId, id } = this.props;
    let getId = null;

    if (accordion) {
      getId =
        generateChildId ||
        ((key, type) => (id ? `${id}-${type}-${key}` : null));
    }

    return {
      $bs_panelGroup: {
        getId,
        headerRole: 'tab',
        panelRole: 'tabpanel',
        ...(accordion && {
          activeKey,
          onToggle: this.handleSelect
        })
      }
    };
  }

  handleSelect(key, expanded, e) {
    if (expanded) {
      this.props.onSelect(key, e);
    }
  }
=======
    if (accordion) {
      getId =
        generateChildId ||
        ((key, type) => (id ? `${id}-${type}-${key}` : null));
    }

    return {
      $bs_panelGroup: {
        getId,
        headerRole: 'tab',
        panelRole: 'tabpanel',
        ...(accordion && {
          activeKey,
          onToggle: this.handleSelect
        })
      }
    };
  }

  handleSelect = (key, expanded, e) => {
    if (expanded) {
      this.props.onSelect(key, e);
    } else if (this.props.activeKey === key) {
      this.props.onSelect(null, e);
    }
  };
>>>>>>> 4b550b28

  render() {
    const { accordion, className, children, ...props } = this.props;

    const [bsProps, elementProps] = splitBsPropsAndOmit(props, [
      'onSelect',
      'activeKey'
    ]);

    if (accordion) {
      elementProps.role = elementProps.role || 'tablist';
    }

    const classes = getClassSet(bsProps);

    return (
      <div {...elementProps} className={classNames(className, classes)}>
        {ValidComponentChildren.map(children, child =>
          cloneElement(child, {
            bsStyle: child.props.bsStyle || bsProps.bsStyle
          })
        )}
      </div>
    );
  }
}

PanelGroup.propTypes = propTypes;
PanelGroup.defaultProps = defaultProps;
PanelGroup.childContextTypes = childContextTypes;

export default uncontrollable(bsClass('panel-group', PanelGroup), {
  activeKey: 'onSelect'
});<|MERGE_RESOLUTION|>--- conflicted
+++ resolved
@@ -71,39 +71,6 @@
     const { activeKey, accordion, generateChildId, id } = this.props;
     let getId = null;
 
-<<<<<<< HEAD
-    this.handleSelect = this.handleSelect.bind(this);
-  }
-
-  getChildContext() {
-    const { activeKey, accordion, generateChildId, id } = this.props;
-    let getId = null;
-
-    if (accordion) {
-      getId =
-        generateChildId ||
-        ((key, type) => (id ? `${id}-${type}-${key}` : null));
-    }
-
-    return {
-      $bs_panelGroup: {
-        getId,
-        headerRole: 'tab',
-        panelRole: 'tabpanel',
-        ...(accordion && {
-          activeKey,
-          onToggle: this.handleSelect
-        })
-      }
-    };
-  }
-
-  handleSelect(key, expanded, e) {
-    if (expanded) {
-      this.props.onSelect(key, e);
-    }
-  }
-=======
     if (accordion) {
       getId =
         generateChildId ||
@@ -130,7 +97,6 @@
       this.props.onSelect(null, e);
     }
   };
->>>>>>> 4b550b28
 
   render() {
     const { accordion, className, children, ...props } = this.props;
