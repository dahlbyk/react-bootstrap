import classNames from 'classnames';
<<<<<<< HEAD
import BootstrapMixin from './BootstrapMixin';
import isRequiredForA11y from 'react-prop-types/lib/isRequiredForA11y';

const Tooltip = React.createClass({
  mixins: [BootstrapMixin],

  propTypes: {
    /**
     * An html id attribute, necessary for accessibility
     * @type {string}
     * @required
     */
    id: isRequiredForA11y(
      React.PropTypes.oneOfType([
        React.PropTypes.string,
        React.PropTypes.number
      ])
    ),

    /**
     * Sets the direction the Tooltip is positioned towards.
     */
    placement: React.PropTypes.oneOf(['top', 'right', 'bottom', 'left']),

    /**
     * The "left" position value for the Tooltip.
     */
    positionLeft: React.PropTypes.number,
    /**
     * The "top" position value for the Tooltip.
     */
    positionTop: React.PropTypes.number,
    /**
     * The "left" position value for the Tooltip arrow.
     */
    arrowOffsetLeft: React.PropTypes.oneOfType([
      React.PropTypes.number, React.PropTypes.string
    ]),
    /**
     * The "top" position value for the Tooltip arrow.
     */
    arrowOffsetTop: React.PropTypes.oneOfType([
      React.PropTypes.number, React.PropTypes.string
    ]),
    /**
     * Title text
     */
    title: React.PropTypes.node
  },
=======
import React from 'react';
>>>>>>> 08d5758c

import CustomPropTypes from './utils/CustomPropTypes';

export default class Tooltip extends React.Component {
  render() {
    const {
      placement,
      positionLeft,
      positionTop,
      arrowOffsetLeft,
      arrowOffsetTop,
      className,
      style,
      children,
      ...props
    } = this.props;

    return (
      <div
        role="tooltip"
        {...props}
        className={classNames(className, 'tooltip', placement)}
        style={{left: positionLeft, top: positionTop, ...style}}
      >
        <div
          className="tooltip-arrow"
          style={{left: arrowOffsetLeft, top: arrowOffsetTop}}
        />

        <div className="tooltip-inner">
          {children}
        </div>
      </div>
    );
  }
}

Tooltip.propTypes = {
  /**
   * An html id attribute, necessary for accessibility
   * @type {string}
   * @required
   */
  id: CustomPropTypes.isRequiredForA11y(
    React.PropTypes.oneOfType([
      React.PropTypes.string,
      React.PropTypes.number
    ])
  ),

  /**
   * The direction the tooltip is positioned towards
   */
  placement: React.PropTypes.oneOf(['top', 'right', 'bottom', 'left']),

  /**
   * The `left` position value for the tooltip
   */
  positionLeft: React.PropTypes.number,
  /**
   * The `top` position value for the tooltip
   */
  positionTop: React.PropTypes.number,
  /**
   * The `left` position value for the tooltip arrow
   */
  arrowOffsetLeft: React.PropTypes.oneOfType([
    React.PropTypes.number, React.PropTypes.string
  ]),
  /**
   * The `top` position value for the tooltip arrow
   */
  arrowOffsetTop: React.PropTypes.oneOfType([
    React.PropTypes.number, React.PropTypes.string
  ])
};

Tooltip.defaultProps = {
  placement: 'right'
};<|MERGE_RESOLUTION|>--- conflicted
+++ resolved
@@ -1,59 +1,6 @@
 import classNames from 'classnames';
-<<<<<<< HEAD
-import BootstrapMixin from './BootstrapMixin';
+import React from 'react';
 import isRequiredForA11y from 'react-prop-types/lib/isRequiredForA11y';
-
-const Tooltip = React.createClass({
-  mixins: [BootstrapMixin],
-
-  propTypes: {
-    /**
-     * An html id attribute, necessary for accessibility
-     * @type {string}
-     * @required
-     */
-    id: isRequiredForA11y(
-      React.PropTypes.oneOfType([
-        React.PropTypes.string,
-        React.PropTypes.number
-      ])
-    ),
-
-    /**
-     * Sets the direction the Tooltip is positioned towards.
-     */
-    placement: React.PropTypes.oneOf(['top', 'right', 'bottom', 'left']),
-
-    /**
-     * The "left" position value for the Tooltip.
-     */
-    positionLeft: React.PropTypes.number,
-    /**
-     * The "top" position value for the Tooltip.
-     */
-    positionTop: React.PropTypes.number,
-    /**
-     * The "left" position value for the Tooltip arrow.
-     */
-    arrowOffsetLeft: React.PropTypes.oneOfType([
-      React.PropTypes.number, React.PropTypes.string
-    ]),
-    /**
-     * The "top" position value for the Tooltip arrow.
-     */
-    arrowOffsetTop: React.PropTypes.oneOfType([
-      React.PropTypes.number, React.PropTypes.string
-    ]),
-    /**
-     * Title text
-     */
-    title: React.PropTypes.node
-  },
-=======
-import React from 'react';
->>>>>>> 08d5758c
-
-import CustomPropTypes from './utils/CustomPropTypes';
 
 export default class Tooltip extends React.Component {
   render() {
@@ -95,7 +42,7 @@
    * @type {string}
    * @required
    */
-  id: CustomPropTypes.isRequiredForA11y(
+  id: isRequiredForA11y(
     React.PropTypes.oneOfType([
       React.PropTypes.string,
       React.PropTypes.number
