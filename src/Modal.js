/*eslint-disable react/prop-types */

import classNames from 'classnames';
<<<<<<< HEAD
import React, {cloneElement} from 'react';
import ReactDOM from 'react-dom';
=======
import domUtils from './utils/domUtils';
import getScrollbarSize from 'dom-helpers/util/scrollbarSize';
import EventListener from './utils/EventListener';
import createChainedFunction from './utils/createChainedFunction';
import CustomPropTypes from './utils/CustomPropTypes';
>>>>>>> b8e86150

import Portal from 'react-overlays/lib/Portal';
import Fade from './Fade';
import ModalDialog from './ModalDialog';
import Body from './ModalBody';
import Header from './ModalHeader';
import Title from './ModalTitle';
import Footer from './ModalFooter';

import createChainedFunction from './utils/createChainedFunction';
import CustomPropTypes from './utils/CustomPropTypes';
import domUtils from './utils/domUtils';
import EventListener from './utils/EventListener';

/**
 * Gets the correct clientHeight of the modal container
 * when the body/window/document you need to use the docElement clientHeight
 * @param  {HTMLElement} container
 * @param  {ReactElement|HTMLElement} context
 * @return {Number}
 */
function containerClientHeight(container, context) {
  let doc = domUtils.ownerDocument(context);

  return (container === doc.body || container === doc.documentElement)
      ? doc.documentElement.clientHeight
      : container.clientHeight;
}

function getContainer(context) {
  return (context.props.container && ReactDOM.findDOMNode(context.props.container)) ||
    domUtils.ownerDocument(context).body;
}

let currentFocusListener;

/**
 * Firefox doesn't have a focusin event so using capture is easiest way to get bubbling
 * IE8 can't do addEventListener, but does have onfocusin, so we use that in ie8
 *
 * We only allow one Listener at a time to avoid stack overflows
 *
 * @param  {ReactElement|HTMLElement} context
 * @param  {Function} handler
 */
function onFocus(context, handler) {
  let doc = domUtils.ownerDocument(context);
  let useFocusin = !doc.addEventListener;
  let remove;

  if (currentFocusListener) {
    currentFocusListener.remove();
  }

  if (useFocusin) {
    document.attachEvent('onfocusin', handler);
    remove = () => document.detachEvent('onfocusin', handler);
  } else {
    document.addEventListener('focus', handler, true);
    remove = () => document.removeEventListener('focus', handler, true);
  }

  currentFocusListener = { remove };

  return currentFocusListener;
}


const Modal = React.createClass({
  propTypes: {
    ...Portal.propTypes,
    ...ModalDialog.propTypes,

    /**
     * Include a backdrop component. Specify 'static' for a backdrop that doesn't trigger an "onHide" when clicked.
     */
    backdrop: React.PropTypes.oneOf(['static', true, false]),

    /**
     * Close the modal when escape key is pressed
     */
    keyboard: React.PropTypes.bool,

    /**
     * Open and close the Modal with a slide and fade animation.
     */
    animation: React.PropTypes.bool,

    /**
     * A Component type that provides the modal content Markup. This is a useful prop when you want to use your own
     * styles and markup to create a custom modal component.
     */
    dialogComponent: CustomPropTypes.elementType,

    /**
     * When `true` The modal will automatically shift focus to itself when it opens, and replace it to the last focused element when it closes.
     * Generally this should never be set to false as it makes the Modal less accessible to assistive technologies, like screen-readers.
     */
    autoFocus: React.PropTypes.bool,

    /**
     * When `true` The modal will prevent focus from leaving the Modal while open.
     * Consider leaving the default value here, as it is necessary to make the Modal work well with assistive technologies,
     * such as screen readers.
     */
    enforceFocus: React.PropTypes.bool,

    /**
     * Hide this from automatic props documentation generation.
     * @private
     */
    bsStyle: React.PropTypes.string,

    /**
     * When `true` The modal will show itself.
     */
    show: React.PropTypes.bool
  },

  getDefaultProps() {
    return {
      bsClass: 'modal',
      dialogComponent: ModalDialog,
      show: false,
      animation: true,
      backdrop: true,
      keyboard: true,
      autoFocus: true,
      enforceFocus: true
    };
  },

  getInitialState() {
    return {
      exited: !this.props.show
    };
  },

  render() {
    let { children, animation, backdrop, ...props } = this.props;
    let { onExit, onExiting, onEnter, onEntering, onEntered } = props;

    let show = !!props.show;
    let Dialog = props.dialogComponent;

    const mountModal = show || (animation && !this.state.exited);
    if (!mountModal) {
      return null;
    }

    let modal = (
      <Dialog
        {...props}
        ref={this._setDialogRef}
        className={classNames(this.props.className, { in: show && !animation })}
        onClick={backdrop === true ? this.handleBackdropClick : null}>
        { this.renderContent() }
      </Dialog>
    );

    if (animation) {
      modal = (
        <Fade
          transitionAppear
          unmountOnExit
          in={show}
          timeout={Modal.TRANSITION_DURATION}
          onExit={onExit}
          onExiting={onExiting}
          onExited={this.handleHidden}
          onEnter={onEnter}
          onEntering={onEntering}
          onEntered={onEntered}>
          { modal }
        </Fade>
      );
    }

    if (backdrop) {
      modal = this.renderBackdrop(modal);
    }

    return (
      <Portal container={props.container}>
        { modal }
      </Portal>
    );
  },

  renderContent() {
    return React.Children.map(this.props.children, child => {
      // TODO: use context in 0.14
      if (child && child.type && child.type.__isModalHeader) {
        return cloneElement(child, {
          onHide: createChainedFunction(this.props.onHide, child.props.onHide)
        });
      }
      return child;
    });
  },

  renderBackdrop(modal) {
    let { animation, bsClass } = this.props;
    let duration = Modal.BACKDROP_TRANSITION_DURATION;

    // Don't handle clicks for "static" backdrops
    let onClick = this.props.backdrop === true ?
      this.handleBackdropClick : null;

    let backdrop = (
      <div
        ref="backdrop"
        className={classNames(`${bsClass}-backdrop`, { in: this.props.show && !animation })}
        onClick={onClick}/>
    );

    return (
      <div
        ref='modal'>
        { animation
            ? <Fade transitionAppear in={this.props.show} timeout={duration}>{backdrop}</Fade>
            : backdrop
        }
        {modal}
      </div>
    );
  },

  _setDialogRef(ref) {
    // issue #1074
    // due to: https://github.com/facebook/react/blob/v0.13.3/src/core/ReactCompositeComponent.js#L842
    //
    // when backdrop is `false` react hasn't had a chance to reassign the refs to a usable object, b/c there are no other
    // "classic" refs on the component (or they haven't been processed yet)
    // TODO: Remove the need for this in next breaking release
    if (Object.isFrozen(this.refs) && !Object.keys(this.refs).length) {
      this.refs = {};
    }

    this.refs.dialog = ref;

    //maintains backwards compat with older component breakdown
    if (!this.props.backdrop) {
      this.refs.modal = ref;
    }
  },

  componentWillReceiveProps(nextProps) {
    if (nextProps.show) {
      this.setState({exited: false});
    } else if (!nextProps.animation) {
      // Otherwise let handleHidden take care of marking exited.
      this.setState({exited: true});
    }
  },

  componentWillUpdate(nextProps) {
    if (nextProps.show) {
      this.checkForFocus();
    }
  },

  componentDidMount() {
    if (this.props.show) {
      this.onShow();
    }
  },

  componentDidUpdate(prevProps) {
    let { animation } = this.props;

    if (prevProps.show && !this.props.show && !animation) {
      //otherwise handleHidden will call this.
      this.onHide();
    } else if (!prevProps.show && this.props.show) {
      this.onShow();
    }
  },

  componentWillUnmount() {
    if (this.props.show) {
      this.onHide();
    }
  },

  onShow() {
    const doc = domUtils.ownerDocument(this);
    const win = domUtils.ownerWindow(this);

    this._onDocumentKeyupListener =
      EventListener.listen(doc, 'keyup', this.handleDocumentKeyUp);

    this._onWindowResizeListener =
      EventListener.listen(win, 'resize', this.handleWindowResize);

    if (this.props.enforceFocus) {
      this._onFocusinListener = onFocus(this, this.enforceFocus);
    }

    let container = getContainer(this);

    container.className += container.className.length ? ' modal-open' : 'modal-open';

    this._containerIsOverflowing = container.scrollHeight > containerClientHeight(container, this);

    this._originalPadding = container.style.paddingRight;

    if (this._containerIsOverflowing) {
      container.style.paddingRight = parseInt(this._originalPadding || 0, 10) + getScrollbarSize() + 'px';
    }

<<<<<<< HEAD
    this.setState(this._getStyles() //eslint-disable-line react/no-did-mount-set-state
      , () => this.focusModalContent());
=======
    if (this.props.backdrop) {
      this.iosClickHack();
    }

    this.setState(this._getStyles(), () => this.focusModalContent());
>>>>>>> b8e86150
  },

  onHide() {
    this._onDocumentKeyupListener.remove();
    this._onWindowResizeListener.remove();

    if (this._onFocusinListener) {
      this._onFocusinListener.remove();
    }

    let container = getContainer(this);

    container.style.paddingRight = this._originalPadding;

    container.className = container.className.replace(/ ?modal-open/, '');

    this.restoreLastFocus();
  },

  handleHidden(...args) {
    this.setState({ exited: true });

    this.onHide();

    if (this.props.onExited) {
      this.props.onExited(...args);
    }
  },

  handleBackdropClick(e) {
    if (e.target !== e.currentTarget) {
      return;
    }

    this.props.onHide();
  },

  handleDocumentKeyUp(e) {
    if (this.props.keyboard && e.keyCode === 27) {
      this.props.onHide();
    }
  },

  handleWindowResize() {
    this.setState(this._getStyles());
  },

  checkForFocus() {
    if (domUtils.canUseDom) {
      this.lastFocus = domUtils.activeElement(document);
    }
  },

  focusModalContent() {
<<<<<<< HEAD
    let modalContent = ReactDOM.findDOMNode(this.refs.dialog);
    let current = domUtils.activeElement(this);
=======
    let modalContent = React.findDOMNode(this.refs.dialog);
    let current = domUtils.activeElement(domUtils.ownerDocument(this));
>>>>>>> b8e86150
    let focusInModal = current && domUtils.contains(modalContent, current);


    if (modalContent && this.props.autoFocus && !focusInModal) {
      this.lastFocus = current;
      modalContent.focus();
    }
  },

  restoreLastFocus() {
    if (this.lastFocus && this.lastFocus.focus) {
      this.lastFocus.focus();
      this.lastFocus = null;
    }
  },

  enforceFocus() {
    if (!this.isMounted()) {
      return;
    }

<<<<<<< HEAD
    let active = domUtils.activeElement(this);
    let modal = ReactDOM.findDOMNode(this.refs.dialog);
=======
    let active = domUtils.activeElement(domUtils.ownerDocument(this));
    let modal = React.findDOMNode(this.refs.dialog);
>>>>>>> b8e86150

    if (modal && modal !== active && !domUtils.contains(modal, active)) {
      modal.focus();
    }
  },

  _getStyles() {
    if (!domUtils.canUseDom) {
      return {};
    }

    let node = ReactDOM.findDOMNode(this.refs.modal);
    let scrollHt = node.scrollHeight;
    let container = getContainer(this);
    let containerIsOverflowing = this._containerIsOverflowing;
    let modalIsOverflowing = scrollHt > containerClientHeight(container, this);

    return {
      dialogStyles: {
        paddingRight: containerIsOverflowing && !modalIsOverflowing ? getScrollbarSize() : void 0,
        paddingLeft:  !containerIsOverflowing && modalIsOverflowing ? getScrollbarSize() : void 0
      }
    };
  }

});

Modal.Body = Body;
Modal.Header = Header;
Modal.Title = Title;
Modal.Footer = Footer;

Modal.Dialog = ModalDialog;

Modal.TRANSITION_DURATION = 300;
Modal.BACKDROP_TRANSITION_DURATION = 150;

export default Modal;<|MERGE_RESOLUTION|>--- conflicted
+++ resolved
@@ -1,16 +1,13 @@
 /*eslint-disable react/prop-types */
 
 import classNames from 'classnames';
-<<<<<<< HEAD
 import React, {cloneElement} from 'react';
 import ReactDOM from 'react-dom';
-=======
 import domUtils from './utils/domUtils';
 import getScrollbarSize from 'dom-helpers/util/scrollbarSize';
 import EventListener from './utils/EventListener';
 import createChainedFunction from './utils/createChainedFunction';
 import CustomPropTypes from './utils/CustomPropTypes';
->>>>>>> b8e86150
 
 import Portal from 'react-overlays/lib/Portal';
 import Fade from './Fade';
@@ -19,11 +16,6 @@
 import Header from './ModalHeader';
 import Title from './ModalTitle';
 import Footer from './ModalFooter';
-
-import createChainedFunction from './utils/createChainedFunction';
-import CustomPropTypes from './utils/CustomPropTypes';
-import domUtils from './utils/domUtils';
-import EventListener from './utils/EventListener';
 
 /**
  * Gets the correct clientHeight of the modal container
@@ -322,16 +314,7 @@
       container.style.paddingRight = parseInt(this._originalPadding || 0, 10) + getScrollbarSize() + 'px';
     }
 
-<<<<<<< HEAD
-    this.setState(this._getStyles() //eslint-disable-line react/no-did-mount-set-state
-      , () => this.focusModalContent());
-=======
-    if (this.props.backdrop) {
-      this.iosClickHack();
-    }
-
     this.setState(this._getStyles(), () => this.focusModalContent());
->>>>>>> b8e86150
   },
 
   onHide() {
@@ -386,13 +369,8 @@
   },
 
   focusModalContent() {
-<<<<<<< HEAD
     let modalContent = ReactDOM.findDOMNode(this.refs.dialog);
-    let current = domUtils.activeElement(this);
-=======
-    let modalContent = React.findDOMNode(this.refs.dialog);
     let current = domUtils.activeElement(domUtils.ownerDocument(this));
->>>>>>> b8e86150
     let focusInModal = current && domUtils.contains(modalContent, current);
 
 
@@ -414,13 +392,8 @@
       return;
     }
 
-<<<<<<< HEAD
-    let active = domUtils.activeElement(this);
+    let active = domUtils.activeElement(domUtils.ownerDocument(this));
     let modal = ReactDOM.findDOMNode(this.refs.dialog);
-=======
-    let active = domUtils.activeElement(domUtils.ownerDocument(this));
-    let modal = React.findDOMNode(this.refs.dialog);
->>>>>>> b8e86150
 
     if (modal && modal !== active && !domUtils.contains(modal, active)) {
       modal.focus();
