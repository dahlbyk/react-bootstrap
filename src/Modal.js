--- conflicted
+++ resolved
@@ -1,10 +1,5 @@
-<<<<<<< HEAD
-/*eslint-disable react/prop-types */
-
-=======
 /* eslint-disable react/prop-types */
-import React, { cloneElement } from 'react';
->>>>>>> 08d5758c
+
 import classNames from 'classnames';
 import React, {cloneElement} from 'react';
 import ReactDOM from 'react-dom';
@@ -405,17 +400,6 @@
     }
   },
 
-<<<<<<< HEAD
-=======
-  iosClickHack() {
-    // IOS only allows click events to be delegated to the document on elements
-    // it considers 'clickable' - anchors, buttons, etc. We fake a click handler on the
-    // DOM nodes themselves. Remove if handled by React: https://github.com/facebook/react/issues/1169
-    React.findDOMNode(this.refs.modal).onclick = function() {};
-    React.findDOMNode(this.refs.backdrop).onclick = function() {};
-  },
-
->>>>>>> 08d5758c
   _getStyles() {
     if (!domUtils.canUseDom) {
       return {};
