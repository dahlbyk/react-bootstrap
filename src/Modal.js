import classNames from 'classnames';
import events from 'dom-helpers/events';
import ownerDocument from 'dom-helpers/ownerDocument';
import canUseDOM from 'dom-helpers/util/inDOM';
import getScrollbarSize from 'dom-helpers/util/scrollbarSize';
import React from 'react';
import PropTypes from 'prop-types';
import ReactDOM from 'react-dom';
import BaseModal from 'react-overlays/lib/Modal';
import isOverflowing from 'react-overlays/lib/utils/isOverflowing';
import elementType from 'prop-types-extra/lib/elementType';

import Fade from './Fade';
import Body from './ModalBody';
import ModalDialog from './ModalDialog';
import Footer from './ModalFooter';
import Header from './ModalHeader';
import Title from './ModalTitle';
import { bsClass, bsSizes, prefix } from './utils/bootstrapUtils';
import createChainedFunction from './utils/createChainedFunction';
import splitComponentProps from './utils/splitComponentProps';
import { Size } from './utils/StyleConfig';

const propTypes = {
  ...BaseModal.propTypes,
  ...ModalDialog.propTypes,

  /**
   * Include a backdrop component. Specify 'static' for a backdrop that doesn't
   * trigger an "onHide" when clicked.
   */
  backdrop: PropTypes.oneOf(['static', true, false]),

  /**
   * Add an optional extra class name to .modal-backdrop
   * It could end up looking like class="modal-backdrop foo-modal-backdrop in".
   */
  backdropClassName: PropTypes.string,

  /**
   * Close the modal when escape key is pressed
   */
  keyboard: PropTypes.bool,

  /**
   * Open and close the Modal with a slide and fade animation.
   */
  animation: PropTypes.bool,

  /**
   * A Component type that provides the modal content Markup. This is a useful
   * prop when you want to use your own styles and markup to create a custom
   * modal component.
   */
  dialogComponentClass: elementType,

  /**
   * When `true` The modal will automatically shift focus to itself when it
   * opens, and replace it to the last focused element when it closes.
   * Generally this should never be set to false as it makes the Modal less
   * accessible to assistive technologies, like screen-readers.
   */
  autoFocus: PropTypes.bool,

  /**
   * When `true` The modal will prevent focus from leaving the Modal while
   * open. Consider leaving the default value here, as it is necessary to make
   * the Modal work well with assistive technologies, such as screen readers.
   */
  enforceFocus: PropTypes.bool,

  /**
   * When `true` The modal will restore focus to previously focused element once
   * modal is hidden
   */
  restoreFocus: PropTypes.bool,

  /**
   * When `true` The modal will show itself.
   */
  show: PropTypes.bool,

  /**
   * A callback fired when the header closeButton or non-static backdrop is
   * clicked. Required if either are specified.
   */
  onHide: PropTypes.func,

  /**
   * Callback fired before the Modal transitions in
   */
  onEnter: PropTypes.func,

  /**
   * Callback fired as the Modal begins to transition in
   */
  onEntering: PropTypes.func,

  /**
   * Callback fired after the Modal finishes transitioning in
   */
  onEntered: PropTypes.func,

  /**
   * Callback fired right before the Modal transitions out
   */
  onExit: PropTypes.func,

  /**
   * Callback fired as the Modal begins to transition out
   */
  onExiting: PropTypes.func,

  /**
   * Callback fired after the Modal finishes transitioning out
   */
  onExited: PropTypes.func,

  /**
   * @private
   */
  container: BaseModal.propTypes.container,
};

const defaultProps = {
  ...BaseModal.defaultProps,
  animation: true,
  dialogComponentClass: ModalDialog,
};

const childContextTypes = {
  $bs_modal: PropTypes.shape({
    onHide: PropTypes.func,
  }),
};

/* eslint-disable no-use-before-define, react/no-multi-comp */
function DialogTransition(props) {
  return <Fade {...props} timeout={Modal.TRANSITION_DURATION} />;
}

function BackdropTransition(props) {
  return <Fade {...props} timeout={Modal.BACKDROP_TRANSITION_DURATION} />;
}

/* eslint-enable no-use-before-define */

class Modal extends React.Component {
  constructor(props, context) {
    super(props, context);

    this.handleEntering = this.handleEntering.bind(this);
    this.handleExited = this.handleExited.bind(this);
    this.handleWindowResize = this.handleWindowResize.bind(this);
    this.handleDialogClick = this.handleDialogClick.bind(this);

    this.state = {
      style: {},
    };
  }

  getChildContext() {
    return {
      $bs_modal: {
        onHide: this.props.onHide,
      },
    };
  }

  componentWillUnmount() {
    // Clean up the listener if we need to.
    this.handleExited();
  }

  handleEntering() {
    // FIXME: This should work even when animation is disabled.
    events.on(window, 'resize', this.handleWindowResize);
    this.updateStyle();
  }

  handleExited() {
    // FIXME: This should work even when animation is disabled.
    events.off(window, 'resize', this.handleWindowResize);
  }

  handleWindowResize() {
    this.updateStyle();
  }

  handleDialogClick(e) {
    if (e.target !== e.currentTarget) {
      return;
    }

    this.props.onHide();
  }

  updateStyle() {
    if (!canUseDOM) {
      return;
    }

    const dialogNode = this._modal.getDialogElement();
    const dialogHeight = dialogNode.scrollHeight;

    const document = ownerDocument(dialogNode);
    const bodyIsOverflowing = isOverflowing(
      ReactDOM.findDOMNode(this.props.container || document.body)
    );
    const modalIsOverflowing =
      dialogHeight > document.documentElement.clientHeight;

    this.setState({
      style: {
        paddingRight: bodyIsOverflowing && !modalIsOverflowing ?
          getScrollbarSize() : undefined,
        paddingLeft: !bodyIsOverflowing && modalIsOverflowing ?
          getScrollbarSize() : undefined
      }
    });
  }

  render() {
    const {
      backdrop,
      backdropClassName,
      animation,
      show,
      dialogComponentClass: Dialog,
      className,
      style,
      children, // Just in case this get added to BaseModal propTypes.
      onEntering,
      onExited,
      ...props
    } = this.props;

    const [baseModalProps, dialogProps] =
      splitComponentProps(props, BaseModal);

    const inClassName = show && !animation && 'in';

    return (
      <BaseModal
        {...baseModalProps}
        ref={c => { this._modal = c; }}
        show={show}
        containerClassName={prefix(props, 'open')}
        transition={animation ? DialogTransition : undefined}
        backdrop={backdrop}
<<<<<<< HEAD
        backdropTransition={animation ? BackdropTransition : undefined}
        backdropClassName={classNames(prefix(props, 'backdrop'), inClassName)}
        onEntering={createChainedFunction(onEntering, this.handleEntering)}
        onExited={createChainedFunction(onExited, this.handleExited)}
=======
        backdropClassName={classNames(prefix(props, 'backdrop'), backdropClassName, inClassName)}
        containerClassName={prefix(props, 'open')}
        transition={animation ? Fade : undefined}
        dialogTransitionTimeout={Modal.TRANSITION_DURATION}
        backdropTransitionTimeout={Modal.BACKDROP_TRANSITION_DURATION}
>>>>>>> d87f84df
      >
        <Dialog
          {...dialogProps}
          style={{ ...this.state.style, ...style }}
          className={classNames(className, inClassName)}
          onClick={backdrop === true ? this.handleDialogClick : null}
        >
          {children}
        </Dialog>
      </BaseModal>
    );
  }
}

Modal.propTypes = propTypes;
Modal.defaultProps = defaultProps;
Modal.childContextTypes = childContextTypes;

Modal.Body = Body;
Modal.Header = Header;
Modal.Title = Title;
Modal.Footer = Footer;

Modal.Dialog = ModalDialog;

Modal.TRANSITION_DURATION = 300;
Modal.BACKDROP_TRANSITION_DURATION = 150;

export default bsClass('modal',
  bsSizes([Size.LARGE, Size.SMALL], Modal)
);<|MERGE_RESOLUTION|>--- conflicted
+++ resolved
@@ -248,18 +248,10 @@
         containerClassName={prefix(props, 'open')}
         transition={animation ? DialogTransition : undefined}
         backdrop={backdrop}
-<<<<<<< HEAD
         backdropTransition={animation ? BackdropTransition : undefined}
         backdropClassName={classNames(prefix(props, 'backdrop'), inClassName)}
         onEntering={createChainedFunction(onEntering, this.handleEntering)}
         onExited={createChainedFunction(onExited, this.handleExited)}
-=======
-        backdropClassName={classNames(prefix(props, 'backdrop'), backdropClassName, inClassName)}
-        containerClassName={prefix(props, 'open')}
-        transition={animation ? Fade : undefined}
-        dialogTransitionTimeout={Modal.TRANSITION_DURATION}
-        backdropTransitionTimeout={Modal.BACKDROP_TRANSITION_DURATION}
->>>>>>> d87f84df
       >
         <Dialog
           {...dialogProps}
