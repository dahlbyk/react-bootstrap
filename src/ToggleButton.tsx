import classNames from 'classnames';
import PropTypes from 'prop-types';
<<<<<<< HEAD
import React from 'react';
import { useBootstrapPrefix } from './ThemeProvider';
=======
import React, { useCallback, useState } from 'react';
>>>>>>> d9f13975
import Button, { ButtonProps } from './Button';
import {
  BsPrefixAndClassNameOnlyProps,
  BsPrefixComponentClass,
} from './helpers';

export interface ToggleButtonProps
  extends ButtonProps,
    React.PropsWithChildren<BsPrefixAndClassNameOnlyProps> {
  type?: 'checkbox' | 'radio';
  name?: string;
  checked?: boolean;
  disabled?: boolean;
  onChange?: React.ChangeEventHandler<HTMLInputElement>;
  value: string | ReadonlyArray<string> | number;
  inputRef?: React.LegacyRef<HTMLInputElement>;
}

type ToggleButton = BsPrefixComponentClass<'button', ToggleButtonProps>;

const noop = () => undefined;

const propTypes = {
  /**
   * @default 'btn-check'
   */
  bsPrefix: PropTypes.string,

  /**
   * The `<input>` element `type`
   */
  type: PropTypes.oneOf(['checkbox', 'radio']),

  /**
   * The HTML input name, used to group like checkboxes or radio buttons together
   * semantically
   */
  name: PropTypes.string,

  /**
   * The checked state of the input, managed by `<ToggleButtonGroup>` automatically
   */
  checked: PropTypes.bool,

  /**
   * The disabled state of both the label and input
   */
  disabled: PropTypes.bool,

  /**
   * `id` is required for button clicks to toggle input.
   */
  id: PropTypes.string.isRequired,

  /**
   * A callback fired when the underlying input element changes. This is passed
   * directly to the `<input>` so shares the same signature as a native `onChange` event.
   */
  onChange: PropTypes.func,

  /**
   * The value of the input, should be unique amongst it's siblings when nested in a
   * `ToggleButtonGroup`.
   */
  value: PropTypes.oneOfType([
    PropTypes.string,
    PropTypes.arrayOf(PropTypes.string),
    PropTypes.number,
  ]).isRequired,

  /**
   * A ref attached to the `<input>` element
   * @type {ReactRef}
   */
  inputRef: PropTypes.oneOfType([PropTypes.func, PropTypes.object]),
};

const ToggleButton = React.forwardRef<any, ToggleButtonProps>(
  (
    {
      bsPrefix,
      children,
      name,
      className,
      checked,
      type,
      onChange,
      value,
      disabled,
      id,
      inputRef,
      ...props
    }: ToggleButtonProps,
    ref,
  ) => {
    bsPrefix = useBootstrapPrefix(bsPrefix, 'btn-check');

    return (
      <>
        <input
          className={bsPrefix}
          name={name}
          type={type}
          value={value as any}
          ref={inputRef as any}
          autoComplete="off"
          checked={!!checked}
          disabled={!!disabled}
          onChange={onChange || noop}
          id={id}
        />
        <Button
          {...props}
          ref={ref}
          className={classNames(className, disabled && 'disabled')}
          type={undefined}
          as="label"
          htmlFor={id}
        >
          {children}
        </Button>
      </>
    );
  },
);

ToggleButton.propTypes = propTypes as any;
ToggleButton.displayName = 'ToggleButton';

export default ToggleButton;<|MERGE_RESOLUTION|>--- conflicted
+++ resolved
@@ -1,11 +1,7 @@
 import classNames from 'classnames';
 import PropTypes from 'prop-types';
-<<<<<<< HEAD
 import React from 'react';
 import { useBootstrapPrefix } from './ThemeProvider';
-=======
-import React, { useCallback, useState } from 'react';
->>>>>>> d9f13975
 import Button, { ButtonProps } from './Button';
 import {
   BsPrefixAndClassNameOnlyProps,
