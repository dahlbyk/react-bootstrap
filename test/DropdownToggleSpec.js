--- conflicted
+++ resolved
@@ -3,13 +3,9 @@
 
 import DropdownToggle from '../src/DropdownToggle';
 
-<<<<<<< HEAD
 import {getOne} from './helpers';
 
-describe('DropdownToggle', function() {
-=======
 describe('DropdownToggle', () => {
->>>>>>> 2f63487c
   const simpleToggle = <DropdownToggle open={false} title='herpa derpa' />;
 
   it('renders toggle button', () => {
