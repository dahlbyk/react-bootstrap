--- conflicted
+++ resolved
@@ -73,9 +73,6 @@
     ).assertSingle('div.navbar-nav');
   });
 
-<<<<<<< HEAD
-  it('should be card header aware', () => {
-=======
   it('should handle navbarScroll only if within navbar', () => {
     mount(
       <Navbar>
@@ -91,8 +88,7 @@
     expect(nav.hasClass('navbar-nav-scroll')).to.not.be.true;
   });
 
-  it('should be card aware', () => {
->>>>>>> 09d7bb30
+  it('should be card header aware', () => {
     mount(
       <CardHeader>
         <Nav variant="pills">
