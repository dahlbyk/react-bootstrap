import React from 'react';
import { mount } from 'enzyme';

import Nav from '../src/Nav';
import Navbar from '../src/Navbar';

import { shouldWarn } from './helpers';

describe('<Nav>', () => {
  let mountPoint;

  beforeEach(() => {
    mountPoint = document.createElement('div');
    document.body.appendChild(mountPoint);
  });

  afterEach(() => {
    document.body.removeChild(mountPoint);
  });

  it('Should set the correct item active', () => {
    const wrapper = mount(
      <Nav as="div" variant="pills" defaultActiveKey={1}>
        <Nav.Link eventKey={1}>Pill 1 content</Nav.Link>
        <Nav.Link eventKey={2}>Pill 2 content</Nav.Link>
      </Nav>,
    );

    const items = wrapper.find('a.nav-link');

    assert.ok(items.at(0).is('.active'));
    assert.notOk(items.at(1).is('.active'));
  });

  it('Should adds variant class', () => {
    mount(
      <Nav as="div" variant="tabs">
        <Nav.Link eventKey={1}>Pill 1 content</Nav.Link>
        <Nav.Link eventKey={2}>Pill 2 content</Nav.Link>
      </Nav>,
    ).assertSingle('div.nav.nav-tabs');
  });

  it('Should adds justified class', () => {
    mount(
      <Nav justify as="div">
        <Nav.Link eventKey={1}>Pill 1 content</Nav.Link>
        <Nav.Link eventKey={2}>Pill 2 content</Nav.Link>
      </Nav>,
    ).assertSingle('div.nav.nav-justified');
  });

  it('Should adds fill class', () => {
    mount(
      <Nav fill as="div">
        <Nav.Link eventKey={1}>Pill 1 content</Nav.Link>
        <Nav.Link eventKey={2}>Pill 2 content</Nav.Link>
      </Nav>,
    ).assertSingle('div.nav.nav-fill');
  });

  it('Should be navbar aware', () => {
    mount(
      <Navbar>
        <Nav as="div">
          <Nav.Link eventKey={1}>Pill 1 content</Nav.Link>
          <Nav.Link eventKey={2}>Pill 2 content</Nav.Link>
        </Nav>
      </Navbar>,
    ).assertSingle('div.navbar-nav');
  });

  it('Should call on select when item is selected', done => {
    function handleSelect(key) {
      assert.equal(key, '2');
      done();
    }

    mount(
      <Nav as="div" onSelect={handleSelect}>
        <Nav.Link eventKey={1}>Tab 1 content</Nav.Link>
        <Nav.Link eventKey={2}>
          <span>Tab 2 content</span>
        </Nav.Link>
      </Nav>,
    )
      .find('a')
      .last()
      .simulate('click');
  });

  it('Should set the correct item active by href', () => {
    mount(
      <Nav as="div" defaultActiveKey="#item1">
        <Nav.Link href="#item1" className="test-selected">
          Pill 1 content
        </Nav.Link>
        <Nav.Link href="#item2">Pill 2 content</Nav.Link>
      </Nav>,
    ).assertSingle('a.test-selected.active');
  });

  it('Should warn when attempting to use a justify navbar nav', () => {
    shouldWarn('justify navbar `Nav`s are not supported');

    mount(<Nav navbar justify />);
  });

  describe('keyboard navigation', () => {
    let instance;
    let selectSpy;

    beforeEach(() => {
      selectSpy = sinon.spy(activeKey => {
        instance.setProps({ activeKey });
      });

      instance = mount(
        <Nav activeKey={1} onSelect={selectSpy} role="tablist">
          <Nav.Link eventKey={1}>Nav.Link 1 content</Nav.Link>
          <Nav.Link eventKey={2} disabled>
            Nav.Link 2 content
          </Nav.Link>
          <Nav.Link eventKey={3}>Nav.Link 3 content</Nav.Link>
          <Nav.Link eventKey={4} disabled>
            Nav.Link 4 content
          </Nav.Link>
          <Nav.Link eventKey={5}>Nav.Link 5 content</Nav.Link>
        </Nav>,
        { attachTo: mountPoint },
      );
    });

    afterEach(() => instance.unmount());

    it('only the active tab should be focusable', () => {
      const links = instance.find('a').map(n => n.getDOMNode());

      expect(links[0].getAttribute('tabindex')).to.not.equal('-1');
      expect(links[1].getAttribute('tabindex')).to.equal('-1');
      expect(links[2].getAttribute('tabindex')).to.equal('-1');
      expect(links[3].getAttribute('tabindex')).to.equal('-1');
      expect(links[4].getAttribute('tabindex')).to.equal('-1');
    });

    it('should focus the next tab on arrow key', () => {
      const anchors = instance.find('a');

      anchors
        .at(0)
        .tap(a => a.getDOMNode().focus())
        .simulate('keydown', {
          key: 'ArrowRight',
        });

      expect(instance.prop('activeKey')).to.equal('3');

      expect(document.activeElement).to.equal(anchors.at(2).getDOMNode());
    });

    it('should focus the previous tab on arrow key', () => {
      instance.setProps({ activeKey: 5 });

      const anchors = instance.find('a');

      anchors
        .at(4)
        .tap(a => a.getDOMNode().focus())
        .simulate('keydown', {
          key: 'ArrowLeft',
        });

      expect(instance.prop('activeKey')).to.equal('3');
      expect(document.activeElement).to.equal(anchors.at(2).getDOMNode());
    });

    it('should wrap to the next tab on arrow key', () => {
      instance.setProps({ activeKey: 5 });
      const anchors = instance.find('a');

      anchors
        .at(4)
        .tap(a => a.getDOMNode().focus())
        .simulate('keydown', {
          key: 'ArrowDown',
        });

      expect(instance.prop('activeKey')).to.equal('1');
      expect(document.activeElement).to.equal(anchors.at(0).getDOMNode());
    });

    it('should wrap to the previous tab on arrow key', () => {
      const anchors = instance.find('a');

      anchors
        .at(0)
        .tap(a => a.getDOMNode().focus())
        .simulate('keydown', {
          key: 'ArrowUp',
        });

<<<<<<< HEAD
      expect(instance.props().activeKey).to.equal(5);
      expect(document.activeElement).to.equal(anchors[4]);
    });
  });

  describe('event keys', () => {
    it('should accept any number as an event key', () => {
      let instance;
      let selectSpy = sinon.spy(activeKey => instance.setProps({ activeKey }));
      instance = mount(
        <Nav activeKey={-100} onSelect={selectSpy} role="tablist">
          <NavItem eventKey={-100}>NavItem 1 content</NavItem>
          <NavItem eventKey={0}>NavItem 2 content</NavItem>
          <NavItem eventKey={1}>NavItem 3 content</NavItem>
        </Nav>,
        { attachTo: mountPoint }
      );

      const anchors = instance.find('a').map(n => n.getDOMNode());
      anchors[0].focus();

      ReactTestUtils.Simulate.keyDown(anchors[0], {
        keyCode: keycode('right')
      });

      expect(instance.props().activeKey).to.equal(0);
      expect(document.activeElement).to.equal(anchors[1]);

      instance.unmount();
    });

    it('should accept any string as an event key', () => {
      let instance;
      let selectSpy = sinon.spy(activeKey => instance.setProps({ activeKey }));
      instance = mount(
        <Nav activeKey="" onSelect={selectSpy} role="tablist">
          <NavItem eventKey="a">NavItem 1 content</NavItem>
          <NavItem eventKey="b">NavItem 2 content</NavItem>
          <NavItem eventKey="">NavItem 3 content</NavItem>
        </Nav>,
        { attachTo: mountPoint }
      );

      const anchors = instance.find('a').map(n => n.getDOMNode());
      anchors[2].focus();

      ReactTestUtils.Simulate.keyDown(anchors[2], {
        keyCode: keycode('right')
      });

      expect(instance.props().activeKey).to.equal('a');
      expect(document.activeElement).to.equal(anchors[0]);

      instance.unmount();
=======
      expect(instance.prop('activeKey')).to.equal('5');
      expect(document.activeElement).to.equal(anchors.at(4).getDOMNode());
>>>>>>> 2205cd03
    });
  });

  describe('Web Accessibility', () => {
    it('Should have tablist and tab roles', () => {
      const wrapper = mount(
        <Nav role="tablist" as="div">
          <Nav.Link key={1}>Tab 1 content</Nav.Link>
          <Nav.Link key={2}>Tab 2 content</Nav.Link>
        </Nav>,
      );

      wrapper.assertSingle('div[role="tablist"]');
      wrapper.find('a[role="tab"]').length.should.equal(2);
    });
  });
});<|MERGE_RESOLUTION|>--- conflicted
+++ resolved
@@ -199,65 +199,8 @@
           key: 'ArrowUp',
         });
 
-<<<<<<< HEAD
-      expect(instance.props().activeKey).to.equal(5);
-      expect(document.activeElement).to.equal(anchors[4]);
-    });
-  });
-
-  describe('event keys', () => {
-    it('should accept any number as an event key', () => {
-      let instance;
-      let selectSpy = sinon.spy(activeKey => instance.setProps({ activeKey }));
-      instance = mount(
-        <Nav activeKey={-100} onSelect={selectSpy} role="tablist">
-          <NavItem eventKey={-100}>NavItem 1 content</NavItem>
-          <NavItem eventKey={0}>NavItem 2 content</NavItem>
-          <NavItem eventKey={1}>NavItem 3 content</NavItem>
-        </Nav>,
-        { attachTo: mountPoint }
-      );
-
-      const anchors = instance.find('a').map(n => n.getDOMNode());
-      anchors[0].focus();
-
-      ReactTestUtils.Simulate.keyDown(anchors[0], {
-        keyCode: keycode('right')
-      });
-
-      expect(instance.props().activeKey).to.equal(0);
-      expect(document.activeElement).to.equal(anchors[1]);
-
-      instance.unmount();
-    });
-
-    it('should accept any string as an event key', () => {
-      let instance;
-      let selectSpy = sinon.spy(activeKey => instance.setProps({ activeKey }));
-      instance = mount(
-        <Nav activeKey="" onSelect={selectSpy} role="tablist">
-          <NavItem eventKey="a">NavItem 1 content</NavItem>
-          <NavItem eventKey="b">NavItem 2 content</NavItem>
-          <NavItem eventKey="">NavItem 3 content</NavItem>
-        </Nav>,
-        { attachTo: mountPoint }
-      );
-
-      const anchors = instance.find('a').map(n => n.getDOMNode());
-      anchors[2].focus();
-
-      ReactTestUtils.Simulate.keyDown(anchors[2], {
-        keyCode: keycode('right')
-      });
-
-      expect(instance.props().activeKey).to.equal('a');
-      expect(document.activeElement).to.equal(anchors[0]);
-
-      instance.unmount();
-=======
       expect(instance.prop('activeKey')).to.equal('5');
       expect(document.activeElement).to.equal(anchors.at(4).getDOMNode());
->>>>>>> 2205cd03
     });
   });
 
