--- conflicted
+++ resolved
@@ -161,7 +161,6 @@
     ).find('.modal-dialog.modal-sm');
   });
 
-<<<<<<< HEAD
   it('Should pass fullscreen as bool to the dialog', () => {
     mount(
       <Modal show fullscreen>
@@ -176,7 +175,8 @@
         <strong>Message</strong>
       </Modal>,
     ).assertSingle('.modal-dialog.modal-fullscreen-sm-down');
-=======
+  });
+
   it('Should pass centered to the dialog', () => {
     const noOp = () => {};
     mount(
@@ -193,7 +193,6 @@
         <strong>Message</strong>
       </Modal>,
     ).find('.modal-dialog.modal-dialog-scrollable');
->>>>>>> fe935c59
   });
 
   it('Should pass dialog style to the dialog', () => {
