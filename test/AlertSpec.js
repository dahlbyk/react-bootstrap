import React from 'react';
import ReactTestUtils from 'react/lib/ReactTestUtils';
import ReactDOM from 'react-dom';

import Alert from '../src/Alert';

describe('Alert', function() {
  it('Should output a alert with message', function() {
    let instance = ReactTestUtils.renderIntoDocument(
      <Alert>
        <strong>Message</strong>
      </Alert>
    );
    assert.ok(ReactTestUtils.findRenderedDOMComponentWithTag(instance, 'strong'));
  });

  it('Should have bsType by default', function() {
    let instance = ReactTestUtils.renderIntoDocument(
      <Alert>
        Message
      </Alert>
    );
    assert.ok(ReactDOM.findDOMNode(instance).className.match(/\balert\b/));
  });

  it('Should have dismissable style with onDismiss', function() {
    let noOp = function() {};
    let instance = ReactTestUtils.renderIntoDocument(
      <Alert onDismiss={noOp}>
        Message
      </Alert>
    );
    assert.ok(ReactDOM.findDOMNode(instance).className.match(/\balert-dismissable\b/));
  });

  it('Should call onDismiss callback on dismiss click', function(done) {
    let doneOp = function() {
      done();
    };
    let instance = ReactTestUtils.renderIntoDocument(
      <Alert onDismiss={doneOp}>
        Message
      </Alert>
    );
    ReactTestUtils.Simulate.click(ReactDOM.findDOMNode(instance).children[0]);
  });

  it('Should call onDismiss callback on dismissAfter time', function(done) {
    let doneOp = function() {
      done();
    };
    ReactTestUtils.renderIntoDocument(
      <Alert onDismiss={doneOp} dismissAfter={1}>
        Message
      </Alert>
    );
  });

  it('Should have a default bsStyle class', function() {
    let instance = ReactTestUtils.renderIntoDocument(
      <Alert>
        Message
      </Alert>
    );
    assert.ok(ReactDOM.findDOMNode(instance).className.match(/\balert-\w+\b/));
  });

  it('Should have use bsStyle class', function() {
    let instance = ReactTestUtils.renderIntoDocument(
      <Alert bsStyle='danger'>
        Message
      </Alert>
    );
    assert.ok(ReactDOM.findDOMNode(instance).className.match(/\balert-danger\b/));
  });

  describe('Web Accessibility', function() {
    it('Should have alert role', function() {
      let instance = ReactTestUtils.renderIntoDocument(
        <Alert>Message</Alert>
      );

      assert.equal(ReactDOM.findDOMNode(instance).getAttribute('role'), 'alert');
    });

    it('Should call onDismiss callback when the sr-only dismiss link is activated', function(done) {
      let doneOp = function() {
        done();
      };
      let instance = ReactTestUtils.renderIntoDocument(
        <Alert onDismiss={doneOp}>
          Message
        </Alert>
      );
<<<<<<< HEAD

      let button = ReactTestUtils.findRenderedDOMComponentWithTag(instance, 'button');

      assert.equal(button.getAttribute('aria-label'), 'close');
      assert.equal(button.children[0].getAttribute('aria-hidden'), 'true');
=======
      ReactTestUtils.Simulate.click(React.findDOMNode(instance).getElementsByClassName('sr-only')[0]);
>>>>>>> 08d5758c
    });
  });
});<|MERGE_RESOLUTION|>--- conflicted
+++ resolved
@@ -92,15 +92,8 @@
           Message
         </Alert>
       );
-<<<<<<< HEAD
 
-      let button = ReactTestUtils.findRenderedDOMComponentWithTag(instance, 'button');
-
-      assert.equal(button.getAttribute('aria-label'), 'close');
-      assert.equal(button.children[0].getAttribute('aria-hidden'), 'true');
-=======
-      ReactTestUtils.Simulate.click(React.findDOMNode(instance).getElementsByClassName('sr-only')[0]);
->>>>>>> 08d5758c
+      ReactTestUtils.Simulate.click(ReactDOM.findDOMNode(instance).getElementsByClassName('sr-only')[0]);
     });
   });
 });