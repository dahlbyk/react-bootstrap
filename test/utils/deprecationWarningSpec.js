import deprecationWarning from '../../src/utils/deprecationWarning';

<<<<<<< HEAD
describe('deprecationWarning', function () {
  it('warns exactly once', function () {
    // console.error has already been stubbed out by test setup.
=======
describe('deprecationWarning', () => {
  it('warns exactly once', () => {
    // console.warn has already been stubbed out by test setup.
>>>>>>> 2f63487c

    deprecationWarning('foo', 'bar');
    expect(console.error).to.have.been.calledOnce;

    deprecationWarning('foo', 'bar');
    expect(console.error).to.have.been.calledOnce;

    // Reset the stub to avoid unhandled warnings.
    console.error.reset();
  });
});<|MERGE_RESOLUTION|>--- conflicted
+++ resolved
@@ -1,14 +1,8 @@
 import deprecationWarning from '../../src/utils/deprecationWarning';
 
-<<<<<<< HEAD
-describe('deprecationWarning', function () {
-  it('warns exactly once', function () {
-    // console.error has already been stubbed out by test setup.
-=======
 describe('deprecationWarning', () => {
   it('warns exactly once', () => {
-    // console.warn has already been stubbed out by test setup.
->>>>>>> 2f63487c
+    // console.error has already been stubbed out by test setup.
 
     deprecationWarning('foo', 'bar');
     expect(console.error).to.have.been.calledOnce;
