import React from 'react';
import ReactTestUtils from 'react/lib/ReactTestUtils';
import ReactDOM from 'react-dom';

import Nav from '../src/Nav';
import Navbar from '../src/Navbar';

import { getOne } from './helpers';
import utils from '../src/utils/bootstrapUtils';

describe('Navbar', () => {

  it('Should create nav element', () => {
    let instance = ReactTestUtils.renderIntoDocument(
      <Navbar />
    );
    let nav = ReactDOM.findDOMNode(instance);
    assert.equal(nav.nodeName, 'NAV');
    assert.ok(nav.className.match(/\bnavbar\b/));
    assert.ok(!nav.getAttribute('role'));
  });

  it('Should add "navigation" role when not using a `<nav>`', () => {
    let instance = ReactTestUtils.renderIntoDocument(
      <Navbar componentClass='div' />
    );
    let nav = ReactDOM.findDOMNode(instance);
    assert.equal(nav.nodeName, 'DIV');
    assert.ok(nav.getAttribute('role') === 'navigation');
  });

  it('Should add fixedTop variation class', () => {
    let instance = ReactTestUtils.renderIntoDocument(
      <Navbar fixedTop />
    );
    assert.ok(ReactTestUtils.findRenderedDOMComponentWithClass(instance, 'navbar-fixed-top'));
  });

  it('Should add fixedBottom variation class', () => {
    let instance = ReactTestUtils.renderIntoDocument(
      <Navbar fixedBottom />
    );
    assert.ok(ReactTestUtils.findRenderedDOMComponentWithClass(instance, 'navbar-fixed-bottom'));
  });

  it('Should add staticTop variation class', () => {
    let instance = ReactTestUtils.renderIntoDocument(
      <Navbar staticTop />
    );
    assert.ok(ReactTestUtils.findRenderedDOMComponentWithClass(instance, 'navbar-static-top'));
  });

  it('Should add inverse variation class', () => {
    let instance = ReactTestUtils.renderIntoDocument(
      <Navbar inverse />
    );
    assert.ok(ReactTestUtils.findRenderedDOMComponentWithClass(instance, 'navbar-inverse'));
  });

  it('Should not add default class along with custom styles', () => {
    utils.addStyle(Navbar, ['custom']);

    let instance = ReactTestUtils.renderIntoDocument(
      <Navbar bsStyle='custom' />
    );

    expect(() => ReactTestUtils.findRenderedDOMComponentWithClass(instance, 'navbar-default'))
      .to.throw();
  });

  it('Should add fluid variation class', () => {
    let instance = ReactTestUtils.renderIntoDocument(
      <Navbar fluid />
    );
    assert.ok(ReactTestUtils.findRenderedDOMComponentWithClass(instance, 'container-fluid'));
  });

  it('Should override role attribute', () => {
    let instance = ReactTestUtils.renderIntoDocument(
      <Navbar role="banner"/>
    );
    assert.ok(ReactDOM.findDOMNode(instance).getAttribute('role'), 'banner');
  });

  it('Should override node class', () => {
    let instance = ReactTestUtils.renderIntoDocument(
      <Navbar componentClass={'header'}/>
    );
    assert.equal(ReactDOM.findDOMNode(instance).nodeName, 'HEADER');
  });

  it('Should add header with brand', () => {
    let instance = ReactTestUtils.renderIntoDocument(
      <Navbar>
        <Navbar.Header>
          <Navbar.Brand>Brand</Navbar.Brand>
        </Navbar.Header>
      </Navbar>
    );

    let header = ReactTestUtils.findRenderedDOMComponentWithClass(instance, 'navbar-header');

    let brand = getOne(header.getElementsByClassName('navbar-brand'));

    assert.ok(brand);
    assert.equal(brand.nodeName, 'SPAN');
    assert.equal(brand.innerText, 'Brand');
  });

  it('Should add link element with navbar-brand class using NavBrand Component', () => {
    let instance = ReactTestUtils.renderIntoDocument(
      <Navbar>
        <Navbar.Header>
          <Navbar.Brand><a>Brand</a></Navbar.Brand>
        </Navbar.Header>
      </Navbar>
    );

    let brand = ReactTestUtils.findRenderedDOMComponentWithClass(instance, 'navbar-brand');

    assert.ok(brand);
    assert.equal(brand.nodeName, 'A');
    assert.equal(brand.innerText, 'Brand');
  });

  it('Should pass navbar context to navs', () => {
    let instance = ReactTestUtils.renderIntoDocument(
      <Navbar>
        <Nav />
      </Navbar>
    );

    let nav = ReactTestUtils.findRenderedComponentWithType(instance, Nav);

    assert.ok(nav.context.$bs_navbar);
  });

  it('Should add default toggle', () => {
    let instance = ReactTestUtils.renderIntoDocument(
      <Navbar>
        <Navbar.Header>
          <Navbar.Toggle />
        </Navbar.Header>
      </Navbar>
    );

    ReactTestUtils.findRenderedDOMComponentWithClass(instance, 'navbar-toggle');
    ReactTestUtils.scryRenderedDOMComponentsWithClass(instance, 'icon-bar');
  });

  it('Should add custom toggle', () => {
    let instance = ReactTestUtils.renderIntoDocument(
      <Navbar>
        <Navbar.Header>
          <Navbar.Toggle>
            <span className='test'>hi</span>
          </Navbar.Toggle>
        </Navbar.Header>
      </Navbar>
    );

    ReactTestUtils.findRenderedDOMComponentWithClass(instance, 'navbar-toggle');
    ReactTestUtils.findRenderedDOMComponentWithClass(instance, 'test');
  });

  it('Should trigger onToggle', () => {
    let toggleSpy = sinon.spy();
    let instance = ReactTestUtils.renderIntoDocument(
      <Navbar onToggle={toggleSpy}>
        <Navbar.Header>
          <Navbar.Toggle />
        </Navbar.Header>
      </Navbar>
    );

    let toggle = ReactTestUtils.findRenderedDOMComponentWithClass(instance, 'navbar-toggle');

    ReactTestUtils.Simulate.click(ReactDOM.findDOMNode(toggle));

    expect(toggleSpy).to.be.calledOnce;
    expect(toggleSpy).to.be.calledWith(true);
  });

  it('Should render collapse', () => {
    let instance = ReactTestUtils.renderIntoDocument(
      <Navbar>
        <Navbar.Collapse>
          hello
        </Navbar.Collapse>
      </Navbar>
    );

    ReactTestUtils.findRenderedDOMComponentWithClass(instance, 'navbar-collapse');
  });

  it('Should pass expanded to Collapse', () => {
    let instance = ReactTestUtils.renderIntoDocument(
      <Navbar defaultExpanded>
        <Navbar.Collapse>
          hello
        </Navbar.Collapse>
      </Navbar>
    );

    let collapse = ReactTestUtils.findRenderedComponentWithType(instance, Navbar.Collapse);

    expect(collapse.context.$bs_navbar_expanded).to.equal(true);
  });

  it('Should wire the toggle to the collapse', () => {
    let instance = ReactTestUtils.renderIntoDocument(
      <Navbar>
        <Navbar.Header>
          <Navbar.Toggle />
        </Navbar.Header>
        <Navbar.Collapse>
          hello
        </Navbar.Collapse>
      </Navbar>
    );

    let toggle = ReactTestUtils.findRenderedDOMComponentWithClass(instance, 'navbar-toggle');
    let collapse = ReactTestUtils.findRenderedComponentWithType(instance, Navbar.Collapse);

    expect(collapse.context.$bs_navbar_expanded).to.not.be.ok;

    ReactTestUtils.Simulate.click(ReactDOM.findDOMNode(toggle));

    expect(collapse.context.$bs_navbar_expanded).to.equal(true);
  });

  it('Should pass `bsClass` down to sub components', () => {
    let instance = ReactTestUtils.renderIntoDocument(
      <Navbar bsClass='my-navbar'>
        <Navbar.Header>
          <Navbar.Brand />
          <Navbar.Toggle />
        </Navbar.Header>
        <Navbar.Collapse>
          <Navbar.Form/>
          <Navbar.Text/>
          <Navbar.Link/>
          <Nav pullRight/>
        </Navbar.Collapse>
      </Navbar>
    );

    ReactTestUtils.findRenderedDOMComponentWithClass(instance, 'my-navbar');
    ReactTestUtils.findRenderedDOMComponentWithClass(instance, 'my-navbar-header');
    ReactTestUtils.findRenderedDOMComponentWithClass(instance, 'my-navbar-brand');
    ReactTestUtils.findRenderedDOMComponentWithClass(instance, 'my-navbar-toggle');
    ReactTestUtils.findRenderedDOMComponentWithClass(instance, 'my-navbar-text');
    ReactTestUtils.findRenderedDOMComponentWithClass(instance, 'my-navbar-link');
    ReactTestUtils.findRenderedDOMComponentWithClass(instance, 'my-navbar-form');
    ReactTestUtils.findRenderedDOMComponentWithClass(instance, 'my-navbar-collapse');
    ReactTestUtils.findRenderedDOMComponentWithClass(instance, 'my-navbar-nav');
    ReactTestUtils.findRenderedDOMComponentWithClass(instance, 'my-navbar-right');
  });
<<<<<<< HEAD
=======

  it('Should add custom className to header', () => {
    let instance = ReactTestUtils.renderIntoDocument(
      <Navbar>
        <Navbar.Header className='test'>
          <Navbar.Brand />
        </Navbar.Header>
      </Navbar>
    );

    ReactTestUtils.findRenderedDOMComponentWithClass(instance, 'test');
  });

  describe('deprecations', ()=> {
    it('Should add header with brand', () => {
      let instance = ReactTestUtils.renderIntoDocument(
        <Navbar brand="Brand" />
      );

      let header = ReactTestUtils.findRenderedDOMComponentWithClass(instance, 'navbar-header');

      assert.ok(header);

      let brand = getOne(header.getElementsByClassName('navbar-brand'));

      assert.ok(brand);
      assert.equal(brand.nodeName, 'SPAN');
      assert.equal(brand.innerText, 'Brand');

      shouldWarn('deprecated');
    });

    it('Should add header when toggleNavKey is 0', () => {
      let instance = ReactTestUtils.renderIntoDocument(
        <Navbar toggleNavKey={0}>
          <Nav eventKey={0} />
        </Navbar>
      );

      ReactTestUtils.findRenderedDOMComponentWithClass(instance, 'navbar-header');
      ReactTestUtils.findRenderedDOMComponentWithClass(instance, 'navbar-toggle');

      shouldWarn('deprecated');
    });
  });

>>>>>>> dd2b9254
});<|MERGE_RESOLUTION|>--- conflicted
+++ resolved
@@ -256,8 +256,6 @@
     ReactTestUtils.findRenderedDOMComponentWithClass(instance, 'my-navbar-nav');
     ReactTestUtils.findRenderedDOMComponentWithClass(instance, 'my-navbar-right');
   });
-<<<<<<< HEAD
-=======
 
   it('Should add custom className to header', () => {
     let instance = ReactTestUtils.renderIntoDocument(
@@ -271,38 +269,4 @@
     ReactTestUtils.findRenderedDOMComponentWithClass(instance, 'test');
   });
 
-  describe('deprecations', ()=> {
-    it('Should add header with brand', () => {
-      let instance = ReactTestUtils.renderIntoDocument(
-        <Navbar brand="Brand" />
-      );
-
-      let header = ReactTestUtils.findRenderedDOMComponentWithClass(instance, 'navbar-header');
-
-      assert.ok(header);
-
-      let brand = getOne(header.getElementsByClassName('navbar-brand'));
-
-      assert.ok(brand);
-      assert.equal(brand.nodeName, 'SPAN');
-      assert.equal(brand.innerText, 'Brand');
-
-      shouldWarn('deprecated');
-    });
-
-    it('Should add header when toggleNavKey is 0', () => {
-      let instance = ReactTestUtils.renderIntoDocument(
-        <Navbar toggleNavKey={0}>
-          <Nav eventKey={0} />
-        </Navbar>
-      );
-
-      ReactTestUtils.findRenderedDOMComponentWithClass(instance, 'navbar-header');
-      ReactTestUtils.findRenderedDOMComponentWithClass(instance, 'navbar-toggle');
-
-      shouldWarn('deprecated');
-    });
-  });
-
->>>>>>> dd2b9254
 });