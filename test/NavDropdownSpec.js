import React from 'react';
import { mount } from 'enzyme';

import DropdownItem from '../src/DropdownItem';
import Nav from '../src/Nav';
import NavDropdown from '../src/NavDropdown';

describe('<NavDropdown>', () => {
  it('Should render li when in nav', () => {
    const wrapper = mount(
      <NavDropdown
        defaultShow
        title="Title"
        className="test-class"
        id="nav-test"
      >
        <DropdownItem eventKey="1">DropdownItem 1 content</DropdownItem>
        <DropdownItem eventKey="2">DropdownItem 2 content</DropdownItem>
      </NavDropdown>,
    );

    wrapper.assertSingle('div.dropdown.test-class');

    wrapper.assertSingle('a.nav-link').text().should.equal('Title');
  });

  it('renders active toggle', () => {
    mount(
      <NavDropdown defaultShow active title="Title" id="nav-test">
        <DropdownItem eventKey="1">DropdownItem 1 content</DropdownItem>
        <DropdownItem eventKey="2">DropdownItem 2 content</DropdownItem>
      </NavDropdown>,
    ).assertSingle('a.dropdown-toggle.active');
  });

  it('should handle child active state', () => {
    const wrapper = mount(
      <Nav defaultActiveKey="2">
        <NavDropdown defaultShow id="test-id" title="title">
          <DropdownItem eventKey="1">DropdownItem 1 content</DropdownItem>
          <DropdownItem eventKey="2">DropdownItem 2 content</DropdownItem>
          <DropdownItem eventKey="3">DropdownItem 3 content</DropdownItem>
        </NavDropdown>
      </Nav>,
    );

    wrapper
      .assertSingle('a.active')
      .text()
      .should.equal('DropdownItem 2 content');
  });

  it('should pass the id to the NavLink element', () => {
    const wrapper = mount(
      <NavDropdown id="test-id" title="title">
        <DropdownItem eventKey="1">DropdownItem 1 content</DropdownItem>
      </NavDropdown>,
    );

    wrapper.assertSingle('a#test-id');
  });

<<<<<<< HEAD
  it('passes menuVariant to dropdown menu', () => {
    const wrapper = mount(
      <NavDropdown title="blah" menuVariant="dark" id="test">
        <DropdownItem>Item 1</DropdownItem>
      </NavDropdown>,
    );

    expect(wrapper.find('DropdownMenu').props()).to.have.property(
      'variant',
      'dark',
    );
=======
  it('should support as as prop', () => {
    const wrapper = mount(
      <NavDropdown as="li" id="test-id" title="title">
        <DropdownItem eventKey="1">Item 1</DropdownItem>
      </NavDropdown>,
    );

    wrapper.assertSingle('li.nav-item');
>>>>>>> d9f13975
  });
});<|MERGE_RESOLUTION|>--- conflicted
+++ resolved
@@ -60,7 +60,16 @@
     wrapper.assertSingle('a#test-id');
   });
 
-<<<<<<< HEAD
+  it('should support as as prop', () => {
+    const wrapper = mount(
+      <NavDropdown as="li" id="test-id" title="title">
+        <DropdownItem eventKey="1">Item 1</DropdownItem>
+      </NavDropdown>,
+    );
+
+    wrapper.assertSingle('li.nav-item');
+  });
+
   it('passes menuVariant to dropdown menu', () => {
     const wrapper = mount(
       <NavDropdown title="blah" menuVariant="dark" id="test">
@@ -72,15 +81,5 @@
       'variant',
       'dark',
     );
-=======
-  it('should support as as prop', () => {
-    const wrapper = mount(
-      <NavDropdown as="li" id="test-id" title="title">
-        <DropdownItem eventKey="1">Item 1</DropdownItem>
-      </NavDropdown>,
-    );
-
-    wrapper.assertSingle('li.nav-item');
->>>>>>> d9f13975
   });
 });