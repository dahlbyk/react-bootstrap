--- conflicted
+++ resolved
@@ -81,7 +81,6 @@
     expect(instance.input.tagName).to.equal('INPUT');
   });
 
-<<<<<<< HEAD
   it('should not render bsPrefix if no label is specified', () => {
     const wrapper = mount(
       <FormCheck id="foo" name="foo" value="foo" type="radio" />,
@@ -90,31 +89,9 @@
   });
 
   it('should support switches', () => {
-    let wrapper = mount(<FormCheck type="switch" label="My label" />);
-=======
-  it('should support custom', () => {
-    const wrapper = mount(<FormCheck custom label="My label" id="myid" />);
-
-    wrapper
-      .assertSingle('div.custom-control')
-      .assertSingle('div.custom-checkbox')
-      .assertSingle('input.custom-control-input');
-
-    wrapper.assertSingle('label.custom-control-label');
-  });
-
-  it('should support custom with inline', () => {
-    const wrapper = mount(
-      <FormCheck custom inline label="My label" id="myid" />,
-    );
-    wrapper.assertSingle('div.custom-control-inline');
-  });
-
-  it('should supports switches', () => {
     let wrapper = mount(
       <FormCheck type="switch" label="My label" id="switch-id" />,
     );
->>>>>>> 1ac7f507
 
     wrapper
       .assertSingle('div.form-check')
