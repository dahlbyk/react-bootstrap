import React from 'react';
import ReactTestUtils from 'react/lib/ReactTestUtils';
import ReactDOM from 'react-dom';

import Collapse from '../src/Collapse';

describe('Collapse', () => {

  let Component, instance;

  beforeEach(() => {

    Component = React.createClass({
      render() {
        let { children, ...props } = this.props;

        return (
          <Collapse
            ref={r => this.collapse = r}
            getDimensionValue={()=> 15 }
            {...props}
            {...this.state}
          >
            <div>
              <div ref="panel">
                {children}
              </div>
            </div>
          </Collapse>
        );
      }
    });
  });

  it('Should default to collapsed', () => {
    instance = ReactTestUtils.renderIntoDocument(
      <Component>Panel content</Component>
    );

    assert.ok(
      instance.collapse.props.in === false);
  });


  describe('collapsed', () => {

    it('Should have collapse class', () => {
      instance = ReactTestUtils.renderIntoDocument(
        <Component>Panel content</Component>
      );

      assert.ok(ReactTestUtils.findRenderedDOMComponentWithClass(instance, 'collapse'));
    });
  });

  describe('from collapsed to expanded', () => {
    let scrollHeightStub;

    beforeEach(() => {
      instance = ReactTestUtils.renderIntoDocument(
        <Component>Panel content</Component>
      );

      // since scrollHeight is gonna be 0 detached from the DOM
      scrollHeightStub = sinon.stub(instance.collapse, '_getScrollDimensionValue');
      scrollHeightStub.returns('15px');
    });


<<<<<<< HEAD
    it('Should have collapsing class', function () {
      instance.setState({ in: true });
=======
    it('Should have collapsing class', () => {
      instance.setProps({ in: true });
>>>>>>> 2f63487c

      let node = ReactDOM.findDOMNode(instance);

      assert.equal(node.className, 'collapsing');
    });

<<<<<<< HEAD
    it('Should set initial 0px height', function (done) {
      let node = ReactDOM.findDOMNode(instance);
=======
    it('Should set initial 0px height', (done) => {
      let node = React.findDOMNode(instance);
>>>>>>> 2f63487c

      function onEnter() {
        assert.equal(node.style.height, '0px');
        done();
      }

      assert.equal(node.style.height, '');

      instance.setState({ in: true, onEnter });
    });

<<<<<<< HEAD
    it('Should set node to height', function () {
      let node = ReactDOM.findDOMNode(instance);
=======
    it('Should set node to height', () => {
      let node = React.findDOMNode(instance);
>>>>>>> 2f63487c

      assert.equal(node.styled, undefined);

      instance.setState({ in: true });
      assert.equal(node.style.height, '15px');
    });

<<<<<<< HEAD
    it('Should transition from collapsing to not collapsing', function (done) {
      let node = ReactDOM.findDOMNode(instance);
=======
    it('Should transition from collapsing to not collapsing', (done) => {
      let node = React.findDOMNode(instance);
>>>>>>> 2f63487c

      function onEntered() {
        assert.equal(node.className, 'collapse in');
        done();
      }

      instance.setState({ in: true, onEntered });

      assert.equal(node.className, 'collapsing');
    });

<<<<<<< HEAD
    it('Should clear height after transition complete', function (done) {
      let node = ReactDOM.findDOMNode(instance);
=======
    it('Should clear height after transition complete', (done) => {
      let node = React.findDOMNode(instance);
>>>>>>> 2f63487c

      function onEntered() {
        assert.equal(node.style.height, '');
        done();
      }

      assert.equal(node.style.height, '');

      instance.setState({ in: true, onEntered });
      assert.equal(node.style.height, '15px');
    });
  });

  describe('from expanded to collapsed', () => {
    beforeEach(() => {
      instance = ReactTestUtils.renderIntoDocument(
        <Component in>Panel content</Component>
      );
    });

<<<<<<< HEAD
    it('Should have collapsing class', function () {
      instance.setState({ in: false });
      let node = ReactDOM.findDOMNode(instance);
      assert.equal(node.className, 'collapsing');
    });

    it('Should set initial height', function () {
      let node = ReactDOM.findDOMNode(instance);
=======
    it('Should have collapsing class', () => {
      instance.setProps({ in: false });
      let node = React.findDOMNode(instance);
      assert.equal(node.className, 'collapsing');
    });

    it('Should set initial height', () => {
      let node = React.findDOMNode(instance);
>>>>>>> 2f63487c

      function onExit() {
        assert.equal(node.style.height, '15px');
      }

      assert.equal(node.style.height, '');
      instance.setState({ in: false, onExit });
    });

<<<<<<< HEAD
    it('Should set node to height', function () {
      let node = ReactDOM.findDOMNode(instance);
=======
    it('Should set node to height', () => {
      let node = React.findDOMNode(instance);
>>>>>>> 2f63487c
      assert.equal(node.style.height, '');

      instance.setState({ in: false });
      assert.equal(node.style.height, '0px');
    });

<<<<<<< HEAD
    it('Should transition from collapsing to not collapsing', function (done) {
      let node = ReactDOM.findDOMNode(instance);
=======
    it('Should transition from collapsing to not collapsing', (done) => {
      let node = React.findDOMNode(instance);
>>>>>>> 2f63487c

      function onExited() {
        assert.equal(node.className, 'collapse');
        done();
      }

      instance.setState({ in: false, onExited });

      assert.equal(node.className, 'collapsing');
    });

<<<<<<< HEAD
    it('Should have 0px height after transition complete', function (done) {
      let node = ReactDOM.findDOMNode(instance);
=======
    it('Should have 0px height after transition complete', (done) => {
      let node = React.findDOMNode(instance);
>>>>>>> 2f63487c

      function onExited() {
        assert.ok(node.style.height === '0px');
        done();
      }

      assert.equal(node.style.height, '');

      instance.setState({ in: false, onExited });
    });
  });

  describe('expanded', () => {

    it('Should have collapse and in class', () => {
      instance = ReactTestUtils.renderIntoDocument(
        <Component in >Panel content</Component>
      );

      expect(ReactDOM.findDOMNode(instance.collapse).className)
        .to.match(/\bcollapse in\b/);
    });
  });

  describe('dimension', () => {
    beforeEach(() => {
      instance = ReactTestUtils.renderIntoDocument(
        <Component>Panel content</Component>
      );
    });

    it('Defaults to height', () => {
      assert.equal(instance.collapse._dimension(), 'height');
    });

    it('Uses getCollapsibleDimension if exists', () => {

      function dimension() {
        return 'whatevs';
      }

      instance.setState({ dimension });

      assert.equal(instance.collapse._dimension(), 'whatevs');
    });
  });

  describe('with a role', () => {
    beforeEach(() => {
      instance = ReactTestUtils.renderIntoDocument(
        <Component role="note">Panel content</Component>
      );
    });

<<<<<<< HEAD
    it('sets aria-expanded true when expanded', function() {
      let node = ReactDOM.findDOMNode(instance);
      instance.setState({ in: true});
      assert.equal(node.getAttribute('aria-expanded'), 'true');
    });

    it('sets aria-expanded false when collapsed', function() {
      let node = ReactDOM.findDOMNode(instance);
      instance.setState({ in: false});
=======
    it('sets aria-expanded true when expanded', () => {
      let node = React.findDOMNode(instance);
      instance.setProps({ in: true});
      assert.equal(node.getAttribute('aria-expanded'), 'true');
    });

    it('sets aria-expanded false when collapsed', () => {
      let node = React.findDOMNode(instance);
      instance.setProps({ in: false});
>>>>>>> 2f63487c
      assert.equal(node.getAttribute('aria-expanded'), 'false');
    });
  });
});<|MERGE_RESOLUTION|>--- conflicted
+++ resolved
@@ -67,26 +67,16 @@
     });
 
 
-<<<<<<< HEAD
-    it('Should have collapsing class', function () {
+    it('Should have collapsing class', () => {
       instance.setState({ in: true });
-=======
-    it('Should have collapsing class', () => {
-      instance.setProps({ in: true });
->>>>>>> 2f63487c
-
-      let node = ReactDOM.findDOMNode(instance);
-
-      assert.equal(node.className, 'collapsing');
-    });
-
-<<<<<<< HEAD
-    it('Should set initial 0px height', function (done) {
-      let node = ReactDOM.findDOMNode(instance);
-=======
+
+      let node = ReactDOM.findDOMNode(instance);
+
+      assert.equal(node.className, 'collapsing');
+    });
+
     it('Should set initial 0px height', (done) => {
-      let node = React.findDOMNode(instance);
->>>>>>> 2f63487c
+      let node = ReactDOM.findDOMNode(instance);
 
       function onEnter() {
         assert.equal(node.style.height, '0px');
@@ -98,13 +88,8 @@
       instance.setState({ in: true, onEnter });
     });
 
-<<<<<<< HEAD
-    it('Should set node to height', function () {
-      let node = ReactDOM.findDOMNode(instance);
-=======
     it('Should set node to height', () => {
-      let node = React.findDOMNode(instance);
->>>>>>> 2f63487c
+      let node = ReactDOM.findDOMNode(instance);
 
       assert.equal(node.styled, undefined);
 
@@ -112,13 +97,8 @@
       assert.equal(node.style.height, '15px');
     });
 
-<<<<<<< HEAD
-    it('Should transition from collapsing to not collapsing', function (done) {
-      let node = ReactDOM.findDOMNode(instance);
-=======
     it('Should transition from collapsing to not collapsing', (done) => {
-      let node = React.findDOMNode(instance);
->>>>>>> 2f63487c
+      let node = ReactDOM.findDOMNode(instance);
 
       function onEntered() {
         assert.equal(node.className, 'collapse in');
@@ -130,13 +110,8 @@
       assert.equal(node.className, 'collapsing');
     });
 
-<<<<<<< HEAD
-    it('Should clear height after transition complete', function (done) {
-      let node = ReactDOM.findDOMNode(instance);
-=======
     it('Should clear height after transition complete', (done) => {
-      let node = React.findDOMNode(instance);
->>>>>>> 2f63487c
+      let node = ReactDOM.findDOMNode(instance);
 
       function onEntered() {
         assert.equal(node.style.height, '');
@@ -157,25 +132,14 @@
       );
     });
 
-<<<<<<< HEAD
-    it('Should have collapsing class', function () {
+    it('Should have collapsing class', () => {
       instance.setState({ in: false });
       let node = ReactDOM.findDOMNode(instance);
       assert.equal(node.className, 'collapsing');
     });
 
-    it('Should set initial height', function () {
-      let node = ReactDOM.findDOMNode(instance);
-=======
-    it('Should have collapsing class', () => {
-      instance.setProps({ in: false });
-      let node = React.findDOMNode(instance);
-      assert.equal(node.className, 'collapsing');
-    });
-
     it('Should set initial height', () => {
-      let node = React.findDOMNode(instance);
->>>>>>> 2f63487c
+      let node = ReactDOM.findDOMNode(instance);
 
       function onExit() {
         assert.equal(node.style.height, '15px');
@@ -185,26 +149,16 @@
       instance.setState({ in: false, onExit });
     });
 
-<<<<<<< HEAD
-    it('Should set node to height', function () {
-      let node = ReactDOM.findDOMNode(instance);
-=======
     it('Should set node to height', () => {
-      let node = React.findDOMNode(instance);
->>>>>>> 2f63487c
+      let node = ReactDOM.findDOMNode(instance);
       assert.equal(node.style.height, '');
 
       instance.setState({ in: false });
       assert.equal(node.style.height, '0px');
     });
 
-<<<<<<< HEAD
-    it('Should transition from collapsing to not collapsing', function (done) {
-      let node = ReactDOM.findDOMNode(instance);
-=======
     it('Should transition from collapsing to not collapsing', (done) => {
-      let node = React.findDOMNode(instance);
->>>>>>> 2f63487c
+      let node = ReactDOM.findDOMNode(instance);
 
       function onExited() {
         assert.equal(node.className, 'collapse');
@@ -216,13 +170,8 @@
       assert.equal(node.className, 'collapsing');
     });
 
-<<<<<<< HEAD
-    it('Should have 0px height after transition complete', function (done) {
-      let node = ReactDOM.findDOMNode(instance);
-=======
     it('Should have 0px height after transition complete', (done) => {
-      let node = React.findDOMNode(instance);
->>>>>>> 2f63487c
+      let node = ReactDOM.findDOMNode(instance);
 
       function onExited() {
         assert.ok(node.style.height === '0px');
@@ -277,27 +226,15 @@
       );
     });
 
-<<<<<<< HEAD
-    it('sets aria-expanded true when expanded', function() {
+    it('sets aria-expanded true when expanded', () => {
       let node = ReactDOM.findDOMNode(instance);
       instance.setState({ in: true});
       assert.equal(node.getAttribute('aria-expanded'), 'true');
     });
 
-    it('sets aria-expanded false when collapsed', function() {
+    it('sets aria-expanded false when collapsed', () => {
       let node = ReactDOM.findDOMNode(instance);
       instance.setState({ in: false});
-=======
-    it('sets aria-expanded true when expanded', () => {
-      let node = React.findDOMNode(instance);
-      instance.setProps({ in: true});
-      assert.equal(node.getAttribute('aria-expanded'), 'true');
-    });
-
-    it('sets aria-expanded false when collapsed', () => {
-      let node = React.findDOMNode(instance);
-      instance.setProps({ in: false});
->>>>>>> 2f63487c
       assert.equal(node.getAttribute('aria-expanded'), 'false');
     });
   });
