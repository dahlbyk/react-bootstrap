--- conflicted
+++ resolved
@@ -6,14 +6,9 @@
 
 import {getOne, shouldWarn} from './helpers';
 
-<<<<<<< HEAD
-const getProgressBarNode = function (wrapper) {
+function getProgressBarNode(wrapper) {
   return ReactTestUtils.findRenderedDOMComponentWithClass(wrapper, 'progress-bar');
-=======
-const getProgressBarNode = wrapper => {
-  return React.findDOMNode(ReactTestUtils.findRenderedDOMComponentWithClass(wrapper, 'progress-bar'));
->>>>>>> 2f63487c
-};
+}
 
 describe('ProgressBar', () => {
   it('Should output a progress bar with wrapper', () => {
