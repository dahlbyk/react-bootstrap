--- conflicted
+++ resolved
@@ -1,10 +1,12 @@
+import keycode from 'keycode';
 import React from 'react';
 import ReactTestUtils from 'react/lib/ReactTestUtils';
 import ReactDOM from 'react-dom';
 
 import DropdownMenu from '../src/DropdownMenu';
 import MenuItem from '../src/MenuItem';
-import keycode from 'keycode';
+
+import {getOne} from './helpers';
 
 describe('DropdownMenu', function() {
   const simpleMenu = (
@@ -18,7 +20,7 @@
 
   it('renders ul with dropdown-menu class', function() {
     const instance = ReactTestUtils.renderIntoDocument(simpleMenu);
-    const node = React.findDOMNode(instance);
+    const node = ReactDOM.findDOMNode(instance);
 
     node.tagName.should.equal('UL');
     node.className.should.match(/\bdropdown-menu\b/);
@@ -26,20 +28,16 @@
 
   it('has role="menu"', function() {
     const instance = ReactTestUtils.renderIntoDocument(simpleMenu);
-    const node = React.findDOMNode(instance);
+    const node = ReactDOM.findDOMNode(instance);
 
-<<<<<<< HEAD
-    let node = ReactDOM.findDOMNode(instance);
-=======
     node.getAttribute('role').should.equal('menu');
   });
->>>>>>> b8e86150
 
   it('has aria-labelledby=<id>', function() {
     const instance1 = ReactTestUtils.renderIntoDocument(<DropdownMenu labelledBy='herpa' />);
     const instance2 = ReactTestUtils.renderIntoDocument(<DropdownMenu labelledBy='derpa' />);
-    const node1 = React.findDOMNode(instance1);
-    const node2 = React.findDOMNode(instance2);
+    const node1 = ReactDOM.findDOMNode(instance1);
+    const node2 = ReactDOM.findDOMNode(instance2);
 
     node1.getAttribute('aria-labelledby').should.equal('herpa');
     node2.getAttribute('aria-labelledby').should.equal('derpa');
@@ -64,13 +62,7 @@
       </DropdownMenu>
     );
 
-<<<<<<< HEAD
-    let node = ReactDOM.findDOMNode(instance);
-    assert.ok(node.className.match(/\bnew-fancy-class\b/));
-  });
-=======
     const menuItems = ReactTestUtils.scryRenderedDOMComponentsWithTag(instance, 'A');
->>>>>>> b8e86150
 
     menuItems.forEach(item => {
       ReactTestUtils.Simulate.click(item);
@@ -83,7 +75,7 @@
         <MenuItem>Item</MenuItem>
       </DropdownMenu>
     );
-    const node = React.findDOMNode(instance);
+    const node = ReactDOM.findDOMNode(instance);
 
     node.className.should.match(/\bdropdown-menu-right\b/);
   });
@@ -97,13 +89,13 @@
     });
 
     afterEach(function() {
-      React.unmountComponentAtNode(focusableContainer);
+      ReactDOM.unmountComponentAtNode(focusableContainer);
       document.body.removeChild(focusableContainer);
     });
 
     it('clicking anything outside the menu will request close', function() {
       const requestClose = sinon.stub();
-      const instance = React.render(
+      const instance = ReactDOM.render(
         <div>
           <button>Something to click</button>
           <DropdownMenu onClose={requestClose} open>
@@ -111,7 +103,7 @@
           </DropdownMenu>
         </div>, focusableContainer);
 
-      const button = ReactTestUtils.findRenderedDOMComponentWithTag(instance, 'BUTTON').getDOMNode();
+      const button = getOne(instance.getElementsByTagName('button'));
 
       const evt = document.createEvent('MouseEvent');
       evt.initMouseEvent('click', true, true);
@@ -123,62 +115,62 @@
 
     describe('Keyboard Navigation', function() {
       it('sets focus on next menu item when the key "down" is pressed', function() {
-        const instance = React.render(simpleMenu, focusableContainer);
+        const instance = ReactDOM.render(simpleMenu, focusableContainer);
 
         const items = ReactTestUtils.scryRenderedDOMComponentsWithTag(instance, 'A');
         items.length.should.equal(4);
-        items[0].getDOMNode().focus();
+        items[0].focus();
 
         for (let i = 1; i < items.length; i++) {
           ReactTestUtils.Simulate.keyDown(document.activeElement, { keyCode: keycode('down') });
-          document.activeElement.should.equal(items[i].getDOMNode());
+          document.activeElement.should.equal(items[i]);
         }
       });
 
       it('with last item is focused when the key "down" is pressed first item gains focus', function() {
-        const instance = React.render(simpleMenu, focusableContainer);
+        const instance = ReactDOM.render(simpleMenu, focusableContainer);
 
         const items = ReactTestUtils.scryRenderedDOMComponentsWithTag(instance, 'A');
         items.length.should.equal(4);
-        items[3].getDOMNode().focus();
+        items[3].focus();
 
         ReactTestUtils.Simulate.keyDown(document.activeElement, { keyCode: keycode('down') });
-        document.activeElement.should.equal(items[0].getDOMNode());
+        document.activeElement.should.equal(items[0]);
       });
 
       it('sets focus on previous menu item when the key "up" is pressed', function() {
-        const instance = React.render(simpleMenu, focusableContainer);
+        const instance = ReactDOM.render(simpleMenu, focusableContainer);
 
         const items = ReactTestUtils.scryRenderedDOMComponentsWithTag(instance, 'A');
         items.length.should.equal(4);
-        items[3].getDOMNode().focus();
+        items[3].focus();
 
         for (let i = 2; i >= 0; i--) {
           ReactTestUtils.Simulate.keyDown(document.activeElement, { keyCode: keycode('up') });
-          document.activeElement.should.equal(items[i].getDOMNode());
+          document.activeElement.should.equal(items[i]);
         }
       });
 
       it('with first item focused when the key "up" is pressed last item gains focus', function() {
-        const instance = React.render(simpleMenu, focusableContainer);
+        const instance = ReactDOM.render(simpleMenu, focusableContainer);
 
         const items = ReactTestUtils.scryRenderedDOMComponentsWithTag(instance, 'A');
         items.length.should.equal(4);
-        items[0].getDOMNode().focus();
+        items[0].focus();
 
         ReactTestUtils.Simulate.keyDown(document.activeElement, { keyCode: keycode('up') });
-        document.activeElement.should.equal(items[3].getDOMNode());
+        document.activeElement.should.equal(items[3]);
       });
 
       ['esc', 'tab'].forEach(key => {
         it(`when the key "${key}" is pressed the requestClose prop is invoked with the originating event`, function() {
           const requestClose = sinon.spy();
-          const instance = React.render(
+          const instance = ReactDOM.render(
             <DropdownMenu onClose={requestClose}>
               <MenuItem>Item</MenuItem>
             </DropdownMenu>, focusableContainer);
 
-          const item = ReactTestUtils.findRenderedDOMComponentWithTag(instance, 'A').getDOMNode();
+          const item = ReactTestUtils.findRenderedDOMComponentWithTag(instance, 'A');
 
           ReactTestUtils.Simulate.keyDown(item, { keyCode: keycode(key) });
 
@@ -196,15 +188,7 @@
       </DropdownMenu>
     );
 
-<<<<<<< HEAD
-    let menuItems = ReactTestUtils.scryRenderedComponentsWithType(instance, MenuItem);
-    let evt = document.createEvent('HTMLEvents');
-    evt.initEvent('click', true, true);
-    ReactTestUtils.findRenderedDOMComponentWithTag(menuItems[1], 'a')
-      .dispatchEvent(evt);
-=======
-    let node = React.findDOMNode(instance);
+    let node = ReactDOM.findDOMNode(instance);
     assert.ok(node.className.match(/\bnew-fancy-class\b/));
->>>>>>> b8e86150
   });
 });