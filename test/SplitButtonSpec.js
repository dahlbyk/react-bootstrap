import React from 'react';
import ReactTestUtils from 'react/lib/ReactTestUtils';
import ReactDOM from 'react-dom';

import Button from '../src/Button';
import MenuItem from '../src/MenuItem';
import SplitButton from '../src/SplitButton';

<<<<<<< HEAD
describe('SplitButton', function () {
  let instance;
  afterEach(function() {
    if (instance && ReactTestUtils.isCompositeComponent(instance) && instance.isMounted()) {
      ReactDOM.unmountComponentAtNode(ReactDOM.findDOMNode(instance));
    }
  });

  it('Should render button correctly', function () {
    instance = ReactTestUtils.renderIntoDocument(
      <SplitButton title="Title">
        <MenuItem eventKey="1">MenuItem 1 content</MenuItem>
        <MenuItem eventKey="2">MenuItem 2 content</MenuItem>
      </SplitButton>
    );

    let button = ReactDOM.findDOMNode(instance.refs.button);
    let dropdownButton = ReactDOM.findDOMNode(instance.refs.dropdownButton);
    assert.ok(ReactDOM.findDOMNode(instance).className.match(/\bbtn-group\b/));
    assert.ok(button.className.match(/\bbtn\b/));
    assert.equal(button.nodeName, 'BUTTON');
    assert.equal(button.type, 'button');
    assert.ok(dropdownButton.className.match(/\bdropdown-toggle\b/));
    assert.equal(button.innerText.trim(), 'Title');
    assert.ok(dropdownButton.childNodes[0].className.match(/\bsr-only\b/));
    assert.equal(dropdownButton.childNodes[0].innerText.trim(), 'Toggle dropdown');
    assert.ok(dropdownButton.childNodes[1].className.match(/\bcaret\b/));
    assert.equal(dropdownButton.childNodes[2].style.letterSpacing, '-0.3em');
    assert.equal(dropdownButton.childNodes.length, 3);
  });

  it('Should render menu correctly', function () {
    instance = ReactTestUtils.renderIntoDocument(
      <SplitButton title="Title">
        <MenuItem eventKey="1">MenuItem 1 content</MenuItem>
        <MenuItem eventKey="2">MenuItem 2 content</MenuItem>
      </SplitButton>
    );

    let menu = ReactDOM.findDOMNode(instance.refs.menu);
    assert.ok(menu.className.match(/\bdropdown-menu\b/));
    assert.equal(menu.getAttribute('role'), 'menu');
    assert.equal(menu.firstChild.nodeName, 'LI');
    assert.equal(menu.firstChild.innerText, 'MenuItem 1 content');
    assert.equal(menu.lastChild.nodeName, 'LI');
    assert.equal(menu.lastChild.innerText, 'MenuItem 2 content');
  });

  it('Should pass dropdownTitle to dropdown button', function () {
    let CustomTitle = React.createClass({ render() { return <span />; } });
    instance = ReactTestUtils.renderIntoDocument(
      <SplitButton title={<CustomTitle />} dropdownTitle={<CustomTitle />}>
        <MenuItem eventKey="1">MenuItem 1 content</MenuItem>
        <MenuItem eventKey="2">MenuItem 2 content</MenuItem>
      </SplitButton>
    );

    assert.ok(ReactTestUtils.findRenderedComponentWithType(instance.refs.button, CustomTitle));
    assert.ok(ReactTestUtils.findRenderedComponentWithType(instance.refs.dropdownButton, CustomTitle));
  });

  it('Should pass props to button', function () {
    instance = ReactTestUtils.renderIntoDocument(
      <SplitButton title="Title" bsStyle="primary">
        <MenuItem eventKey="1">MenuItem 1 content</MenuItem>
        <MenuItem eventKey="2">MenuItem 2 content</MenuItem>
      </SplitButton>
    );

    let button = ReactDOM.findDOMNode(instance.refs.button);
    assert.ok(button.className.match(/\bbtn-primary\b/));
  });

  it('Should pass disabled to both buttons', function() {
    instance = ReactTestUtils.renderIntoDocument(
      <SplitButton title="Test" disabled={true}>
        <MenuItem eventKey="1">MenuItem 1 content</MenuItem>
        <MenuItem eventKey="2">MenuItem 2 content</MenuItem>
      </SplitButton>
    );

    let button = ReactDOM.findDOMNode(instance.refs.button);
    assert.ok(button.disabled);
    let dropdownButton = ReactDOM.findDOMNode(instance.refs.dropdownButton);
    assert.ok(dropdownButton.disabled);
=======
describe('SplitButton', function() {
  const simple = (
    <SplitButton title='Title' id='test-id'>
      <MenuItem>Item 1</MenuItem>
      <MenuItem>Item 2</MenuItem>
      <MenuItem>Item 3</MenuItem>
      <MenuItem>Item 4</MenuItem>
    </SplitButton>
  );

  it('should open the menu when dropdown button is clicked', function () {
    const instance = ReactTestUtils.renderIntoDocument(simple);

    const toggleNode = React.findDOMNode(ReactTestUtils.findRenderedDOMComponentWithClass(instance, 'dropdown-toggle'));
    const splitButtonNode = React.findDOMNode(instance);

    splitButtonNode.className.should.not.match(/open/);
    ReactTestUtils.Simulate.click(toggleNode);
    splitButtonNode.className.should.match(/open/);
  });

  it('should not open the menu when other button is clicked', function() {
    const instance = ReactTestUtils.renderIntoDocument(simple);

    const buttonNode = React.findDOMNode(ReactTestUtils.scryRenderedComponentsWithType(instance, Button)[0]);
    const splitButtonNode = React.findDOMNode(instance);

    splitButtonNode.className.should.not.match(/open/);
    ReactTestUtils.Simulate.click(buttonNode);
    splitButtonNode.className.should.not.match(/open/);
>>>>>>> b8e86150
  });

  it('should invoke onClick when SplitButton.Button is clicked (prop)', function(done) {
    const instance = ReactTestUtils.renderIntoDocument(
      <SplitButton title='Title' id='test-id' onClick={ () => done() }>
        <MenuItem>Item 1</MenuItem>
      </SplitButton>
    );

<<<<<<< HEAD
    assert.equal(ReactDOM.findDOMNode(instance).getAttribute('id'), 'testId');
=======
    const buttonNode = React.findDOMNode(ReactTestUtils.scryRenderedComponentsWithType(instance, Button)[0]);
    ReactTestUtils.Simulate.click(buttonNode);
>>>>>>> b8e86150
  });


<<<<<<< HEAD
    assert.notOk(ReactDOM.findDOMNode(instance).className.match(/\bopen\b/));
  });
=======
  it('should not invoke onClick when SplitButton.Toggle is clicked (prop)', function(done) {
    let onClickSpy = sinon.spy();
>>>>>>> b8e86150

    const instance = ReactTestUtils.renderIntoDocument(
      <SplitButton
        title='Title'
        id='test-id'
        onClick={onClickSpy}
      >
        <MenuItem>Item 1</MenuItem>
      </SplitButton>
    );

<<<<<<< HEAD
    ReactTestUtils.SimulateNative.click(ReactDOM.findDOMNode(instance.refs.dropdownButton));

    assert.ok(ReactDOM.findDOMNode(instance).className.match(/\bopen\b/));
  });
=======
    const toggleNode = React.findDOMNode(
      ReactTestUtils.findRenderedDOMComponentWithClass(instance, 'dropdown-toggle'));

    ReactTestUtils.Simulate.click(toggleNode);
>>>>>>> b8e86150

    setTimeout(()=> {
      onClickSpy.should.not.have.been.called;
      done();
    }, 10);
  });

  it('Should pass disabled to both buttons', function () {
    const instance = ReactTestUtils.renderIntoDocument(
      <SplitButton title='Title' id='test-id' disabled>
        <MenuItem>Item 1</MenuItem>
      </SplitButton>
    );

<<<<<<< HEAD
    assert.ok(ReactDOM.findDOMNode(instance).className.match(/\bdropup\b/));
  });
=======
    const toggleNode = React.findDOMNode(
      ReactTestUtils.findRenderedDOMComponentWithClass(instance, 'dropdown-toggle'));
>>>>>>> b8e86150

    const buttonNode = React.findDOMNode(
      ReactTestUtils.scryRenderedComponentsWithType(instance, Button)[0]);

    expect(toggleNode.disabled).to.be.true;
    expect(buttonNode.disabled).to.be.true;
  });

  it('Should set target attribute on anchor', function () {
    const instance = ReactTestUtils.renderIntoDocument(
      <SplitButton title="Title" id='test-id' href="/some/unique-thing/" target="_blank">
        <MenuItem eventKey="1">MenuItem 1 content</MenuItem>
      </SplitButton>
    );

    let anchors = ReactTestUtils.scryRenderedDOMComponentsWithTag(instance, 'a');
<<<<<<< HEAD
    assert.equal(anchors.length, 2);
    let linkElement = anchors[0];
    assert.equal(linkElement.target, '_blank');
  });
=======
    let linkElement = React.findDOMNode(anchors[0]);
>>>>>>> b8e86150

    assert.equal(linkElement.target, '_blank');
  });

<<<<<<< HEAD
  describe('when open', function () {
    beforeEach(function () {
      instance = ReactTestUtils.renderIntoDocument(
        <SplitButton title="Title">
          <MenuItem eventKey={1}>MenuItem 1 content</MenuItem>
          <MenuItem eventKey={2}>MenuItem 2 content</MenuItem>
        </SplitButton>
      );

      instance.setDropdownState(true);
    });

    it('should close when button is clicked', function () {
      let evt = document.createEvent('HTMLEvents');
      evt.initEvent('click', true, true);
      document.documentElement.dispatchEvent(evt);

      assert.notOk(ReactDOM.findDOMNode(instance).className.match(/\bopen\b/));
    });
  });
=======
>>>>>>> b8e86150
});<|MERGE_RESOLUTION|>--- conflicted
+++ resolved
@@ -2,97 +2,10 @@
 import ReactTestUtils from 'react/lib/ReactTestUtils';
 import ReactDOM from 'react-dom';
 
+import SplitButton from '../src/SplitButton';
+import MenuItem from '../src/MenuItem';
 import Button from '../src/Button';
-import MenuItem from '../src/MenuItem';
-import SplitButton from '../src/SplitButton';
 
-<<<<<<< HEAD
-describe('SplitButton', function () {
-  let instance;
-  afterEach(function() {
-    if (instance && ReactTestUtils.isCompositeComponent(instance) && instance.isMounted()) {
-      ReactDOM.unmountComponentAtNode(ReactDOM.findDOMNode(instance));
-    }
-  });
-
-  it('Should render button correctly', function () {
-    instance = ReactTestUtils.renderIntoDocument(
-      <SplitButton title="Title">
-        <MenuItem eventKey="1">MenuItem 1 content</MenuItem>
-        <MenuItem eventKey="2">MenuItem 2 content</MenuItem>
-      </SplitButton>
-    );
-
-    let button = ReactDOM.findDOMNode(instance.refs.button);
-    let dropdownButton = ReactDOM.findDOMNode(instance.refs.dropdownButton);
-    assert.ok(ReactDOM.findDOMNode(instance).className.match(/\bbtn-group\b/));
-    assert.ok(button.className.match(/\bbtn\b/));
-    assert.equal(button.nodeName, 'BUTTON');
-    assert.equal(button.type, 'button');
-    assert.ok(dropdownButton.className.match(/\bdropdown-toggle\b/));
-    assert.equal(button.innerText.trim(), 'Title');
-    assert.ok(dropdownButton.childNodes[0].className.match(/\bsr-only\b/));
-    assert.equal(dropdownButton.childNodes[0].innerText.trim(), 'Toggle dropdown');
-    assert.ok(dropdownButton.childNodes[1].className.match(/\bcaret\b/));
-    assert.equal(dropdownButton.childNodes[2].style.letterSpacing, '-0.3em');
-    assert.equal(dropdownButton.childNodes.length, 3);
-  });
-
-  it('Should render menu correctly', function () {
-    instance = ReactTestUtils.renderIntoDocument(
-      <SplitButton title="Title">
-        <MenuItem eventKey="1">MenuItem 1 content</MenuItem>
-        <MenuItem eventKey="2">MenuItem 2 content</MenuItem>
-      </SplitButton>
-    );
-
-    let menu = ReactDOM.findDOMNode(instance.refs.menu);
-    assert.ok(menu.className.match(/\bdropdown-menu\b/));
-    assert.equal(menu.getAttribute('role'), 'menu');
-    assert.equal(menu.firstChild.nodeName, 'LI');
-    assert.equal(menu.firstChild.innerText, 'MenuItem 1 content');
-    assert.equal(menu.lastChild.nodeName, 'LI');
-    assert.equal(menu.lastChild.innerText, 'MenuItem 2 content');
-  });
-
-  it('Should pass dropdownTitle to dropdown button', function () {
-    let CustomTitle = React.createClass({ render() { return <span />; } });
-    instance = ReactTestUtils.renderIntoDocument(
-      <SplitButton title={<CustomTitle />} dropdownTitle={<CustomTitle />}>
-        <MenuItem eventKey="1">MenuItem 1 content</MenuItem>
-        <MenuItem eventKey="2">MenuItem 2 content</MenuItem>
-      </SplitButton>
-    );
-
-    assert.ok(ReactTestUtils.findRenderedComponentWithType(instance.refs.button, CustomTitle));
-    assert.ok(ReactTestUtils.findRenderedComponentWithType(instance.refs.dropdownButton, CustomTitle));
-  });
-
-  it('Should pass props to button', function () {
-    instance = ReactTestUtils.renderIntoDocument(
-      <SplitButton title="Title" bsStyle="primary">
-        <MenuItem eventKey="1">MenuItem 1 content</MenuItem>
-        <MenuItem eventKey="2">MenuItem 2 content</MenuItem>
-      </SplitButton>
-    );
-
-    let button = ReactDOM.findDOMNode(instance.refs.button);
-    assert.ok(button.className.match(/\bbtn-primary\b/));
-  });
-
-  it('Should pass disabled to both buttons', function() {
-    instance = ReactTestUtils.renderIntoDocument(
-      <SplitButton title="Test" disabled={true}>
-        <MenuItem eventKey="1">MenuItem 1 content</MenuItem>
-        <MenuItem eventKey="2">MenuItem 2 content</MenuItem>
-      </SplitButton>
-    );
-
-    let button = ReactDOM.findDOMNode(instance.refs.button);
-    assert.ok(button.disabled);
-    let dropdownButton = ReactDOM.findDOMNode(instance.refs.dropdownButton);
-    assert.ok(dropdownButton.disabled);
-=======
 describe('SplitButton', function() {
   const simple = (
     <SplitButton title='Title' id='test-id'>
@@ -106,8 +19,8 @@
   it('should open the menu when dropdown button is clicked', function () {
     const instance = ReactTestUtils.renderIntoDocument(simple);
 
-    const toggleNode = React.findDOMNode(ReactTestUtils.findRenderedDOMComponentWithClass(instance, 'dropdown-toggle'));
-    const splitButtonNode = React.findDOMNode(instance);
+    const toggleNode = ReactTestUtils.findRenderedDOMComponentWithClass(instance, 'dropdown-toggle');
+    const splitButtonNode = ReactDOM.findDOMNode(instance);
 
     splitButtonNode.className.should.not.match(/open/);
     ReactTestUtils.Simulate.click(toggleNode);
@@ -117,13 +30,12 @@
   it('should not open the menu when other button is clicked', function() {
     const instance = ReactTestUtils.renderIntoDocument(simple);
 
-    const buttonNode = React.findDOMNode(ReactTestUtils.scryRenderedComponentsWithType(instance, Button)[0]);
-    const splitButtonNode = React.findDOMNode(instance);
+    const buttonNode = ReactDOM.findDOMNode(ReactTestUtils.scryRenderedComponentsWithType(instance, Button)[0]);
+    const splitButtonNode = ReactDOM.findDOMNode(instance);
 
     splitButtonNode.className.should.not.match(/open/);
     ReactTestUtils.Simulate.click(buttonNode);
     splitButtonNode.className.should.not.match(/open/);
->>>>>>> b8e86150
   });
 
   it('should invoke onClick when SplitButton.Button is clicked (prop)', function(done) {
@@ -133,22 +45,13 @@
       </SplitButton>
     );
 
-<<<<<<< HEAD
-    assert.equal(ReactDOM.findDOMNode(instance).getAttribute('id'), 'testId');
-=======
-    const buttonNode = React.findDOMNode(ReactTestUtils.scryRenderedComponentsWithType(instance, Button)[0]);
+    const buttonNode = ReactDOM.findDOMNode(ReactTestUtils.scryRenderedComponentsWithType(instance, Button)[0]);
     ReactTestUtils.Simulate.click(buttonNode);
->>>>>>> b8e86150
   });
 
 
-<<<<<<< HEAD
-    assert.notOk(ReactDOM.findDOMNode(instance).className.match(/\bopen\b/));
-  });
-=======
   it('should not invoke onClick when SplitButton.Toggle is clicked (prop)', function(done) {
     let onClickSpy = sinon.spy();
->>>>>>> b8e86150
 
     const instance = ReactTestUtils.renderIntoDocument(
       <SplitButton
@@ -160,17 +63,9 @@
       </SplitButton>
     );
 
-<<<<<<< HEAD
-    ReactTestUtils.SimulateNative.click(ReactDOM.findDOMNode(instance.refs.dropdownButton));
-
-    assert.ok(ReactDOM.findDOMNode(instance).className.match(/\bopen\b/));
-  });
-=======
-    const toggleNode = React.findDOMNode(
-      ReactTestUtils.findRenderedDOMComponentWithClass(instance, 'dropdown-toggle'));
+    const toggleNode = ReactTestUtils.findRenderedDOMComponentWithClass(instance, 'dropdown-toggle');
 
     ReactTestUtils.Simulate.click(toggleNode);
->>>>>>> b8e86150
 
     setTimeout(()=> {
       onClickSpy.should.not.have.been.called;
@@ -185,16 +80,9 @@
       </SplitButton>
     );
 
-<<<<<<< HEAD
-    assert.ok(ReactDOM.findDOMNode(instance).className.match(/\bdropup\b/));
-  });
-=======
-    const toggleNode = React.findDOMNode(
-      ReactTestUtils.findRenderedDOMComponentWithClass(instance, 'dropdown-toggle'));
->>>>>>> b8e86150
+    const toggleNode = ReactTestUtils.findRenderedDOMComponentWithClass(instance, 'dropdown-toggle');
 
-    const buttonNode = React.findDOMNode(
-      ReactTestUtils.scryRenderedComponentsWithType(instance, Button)[0]);
+    const buttonNode = ReactDOM.findDOMNode(ReactTestUtils.scryRenderedComponentsWithType(instance, Button)[0]);
 
     expect(toggleNode.disabled).to.be.true;
     expect(buttonNode.disabled).to.be.true;
@@ -208,39 +96,9 @@
     );
 
     let anchors = ReactTestUtils.scryRenderedDOMComponentsWithTag(instance, 'a');
-<<<<<<< HEAD
-    assert.equal(anchors.length, 2);
     let linkElement = anchors[0];
-    assert.equal(linkElement.target, '_blank');
-  });
-=======
-    let linkElement = React.findDOMNode(anchors[0]);
->>>>>>> b8e86150
 
     assert.equal(linkElement.target, '_blank');
   });
 
-<<<<<<< HEAD
-  describe('when open', function () {
-    beforeEach(function () {
-      instance = ReactTestUtils.renderIntoDocument(
-        <SplitButton title="Title">
-          <MenuItem eventKey={1}>MenuItem 1 content</MenuItem>
-          <MenuItem eventKey={2}>MenuItem 2 content</MenuItem>
-        </SplitButton>
-      );
-
-      instance.setDropdownState(true);
-    });
-
-    it('should close when button is clicked', function () {
-      let evt = document.createEvent('HTMLEvents');
-      evt.initEvent('click', true, true);
-      document.documentElement.dispatchEvent(evt);
-
-      assert.notOk(ReactDOM.findDOMNode(instance).className.match(/\bopen\b/));
-    });
-  });
-=======
->>>>>>> b8e86150
 });