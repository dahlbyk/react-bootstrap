--- conflicted
+++ resolved
@@ -1,538 +1,241 @@
 import React from 'react';
-import tsp from 'teaspoon';
+
+import { mount } from 'enzyme';
 
 import Panel from '../src/Panel';
 
 describe('<Panel>', () => {
   it('Should have class and body', () => {
-    const inst = tsp(
-      <Panel>
-<<<<<<< HEAD
+    const inst = mount(
+      <Panel>
         <Panel.Body>Panel content</Panel.Body>
-      </Panel>
-    )
-    .render();
-
-    inst.single('div.panel.panel-default');
-    inst.single('div.panel-body');
-=======
-        Panel content
-      </Panel>,
-    );
-    assert.ok(ReactDOM.findDOMNode(instance).className.match(/\bpanel\b/));
-    assert.ok(ReactDOM.findDOMNode(instance).className.match(/\bpanel-default\b/));
-    assert.ok(ReactTestUtils.findRenderedDOMComponentWithClass(instance, 'panel-body'));
->>>>>>> c2722298
+      </Panel>,
+    );
+
+    inst.assertSingle('div.panel.panel-default');
+    inst.assertSingle('div.panel-body');
   });
 
   it('Should have bootstrap style class', () => {
-    tsp(
+    mount(
       <Panel bsStyle="primary">
-<<<<<<< HEAD
         <Panel.Body>Panel content</Panel.Body>
-      </Panel>
-    )
-    .render()
-    .single('div.panel-primary');
+      </Panel>,
+    )
+      .assertSingle('div.panel-primary');
   });
 
   it('Should honor additional classes passed in; adding not overriding', () => {
-    tsp(
-      <Panel className="foo" />
-    )
-    .render()
-    .single('div.foo');
+    mount(
+      <Panel className="foo" />,
+    )
+      .assertSingle('div.foo');
   });
 
   it('Should have unwrapped header', () => {
-    tsp(
+    mount(
       <Panel>
         <Panel.Heading>Heading</Panel.Heading>
-      </Panel>
-    )
-    .render()
-    .single('div.panel-heading')
-    .text().should.equal('Heading');
+      </Panel>,
+    )
+      .assertSingle('div.panel-heading')
+      .text().should.equal('Heading');
   });
 
   it('Should have custom component header', () => {
-    tsp(
+    mount(
       <Panel>
         <Panel.Heading componentClass="h3">Heading</Panel.Heading>
-      </Panel>
-    )
-    .render()
-    .single('h3.panel-heading')
-    .text().should.equal('Heading');
+      </Panel>,
+    )
+      .assertSingle('h3.panel-heading')
+      .text().should.equal('Heading');
   });
 
   describe('<PanelTitle>', () => {
     it('Should render a title', () => {
-      tsp(
-        <Panel.Title>foo</Panel.Title>
-      )
-      .render()
-      .single('div.panel-title')
-      .text().should.equal('foo');
+      mount(
+        <Panel.Title>foo</Panel.Title>,
+      )
+        .assertSingle('div.panel-title')
+        .text().should.equal('foo');
     });
 
     it('Should render a custom component', () => {
-      tsp(
-        <Panel.Title componentClass="h3">foo</Panel.Title>
-      )
-      .render()
-      .single('h3.panel-title');
+      mount(
+        <Panel.Title componentClass="h3">foo</Panel.Title>,
+      )
+        .assertSingle('h3.panel-title');
     });
 
     it('Should render with a toggle', () => {
-      tsp(
-        <Panel.Title toggle>foo</Panel.Title>
-      )
-      .render()
-      .single('.panel-title > PanelToggle');
+      mount(
+        <Panel.Title toggle>foo</Panel.Title>,
+      )
+        .assertSingle('.panel-title > PanelToggle');
     });
   });
 
   describe('<PanelToggle>', () => {
     it('Should render a Toggle a SafeAnchor', () => {
-      tsp(
-        <Panel.Toggle>foo</Panel.Toggle>
-      )
-      .render()
-      .single('SafeAnchor')
-      .single('a[role=button][href=#]');
+      mount(
+        <Panel.Toggle>foo</Panel.Toggle>,
+      )
+        .assertSingle('SafeAnchor')
+        .assertSingle('a[role="button"][href="#"]');
     });
 
     it('Should render a custom component', () => {
-      tsp(
-        <Panel.Toggle componentClass="h3">foo</Panel.Toggle>
-      )
-      .render()
-      .single('h3');
-    });
-
-    it('Should trigger onToggle', (done) => {
-      tsp(
+      mount(
+        <Panel.Toggle componentClass="h3">foo</Panel.Toggle>,
+      )
+        .assertSingle('h3');
+    });
+
+    it('Should simulate onToggle', (done) => {
+      mount(
         <Panel onToggle={() => done()}>
           <Panel.Toggle>foo</Panel.Toggle>
-        </Panel>
-      )
-      .render()
-      .single('PanelToggle')
-      .trigger('click');
+        </Panel>,
+      )
+        .assertSingle('PanelToggle')
+        .simulate('click');
     });
   });
 
   it('Should have a footer', () => {
-    tsp(
+    mount(
       <Panel>
         <Panel.Footer>foo</Panel.Footer>
-      </Panel>
-    )
-    .render()
-    .single('div.panel-footer');
+      </Panel>,
+    )
+      .assertSingle('div.panel-footer');
   });
 
   it('Should have collapse classes', () => {
-    tsp(
+    mount(
       <Panel defaultExpanded>
         <Panel.Body collapsible>Panel content</Panel.Body>
-      </Panel>
-    )
-    .render()
-    .single('div.panel-collapse.collapse.in');
-=======
-        Panel content
-      </Panel>,
-    );
-    assert.ok(ReactDOM.findDOMNode(instance).className.match(/\bpanel-primary\b/));
-  });
-
-  it('Should honour additional classes passed in, adding not overriding', () => {
-    const instance = ReactTestUtils.renderIntoDocument(
-      <Panel className="bob" />,
-    );
-    assert.ok(ReactDOM.findDOMNode(instance).className.match(/\bbob\b/));
-    assert.ok(ReactDOM.findDOMNode(instance).className.match(/\bpanel\b/));
-  });
-
-  it('Should have unwrapped header', () => {
-    const instance = ReactTestUtils.renderIntoDocument(
-      <Panel header="Heading">
-        Panel content
-      </Panel>,
-    );
-    const header = ReactTestUtils.findRenderedDOMComponentWithClass(instance, 'panel-heading');
-    assert.equal(header.textContent, 'Heading');
-  });
-
-  it('Should have custom component header', () => {
-    const instance = ReactTestUtils.renderIntoDocument(
-      <Panel header={<h3>Heading</h3>}>
-        Panel content
-      </Panel>,
-    );
-    const header = ReactTestUtils.findRenderedDOMComponentWithClass(instance, 'panel-heading');
-    assert.equal(header.firstChild.nodeName, 'H3');
-    assert.ok(header.firstChild.className.match(/\bpanel-title\b/));
-    assert.equal(header.firstChild.textContent, 'Heading');
-  });
-
-  it('Should have custom component header with anchor', () => {
-    const instance = ReactTestUtils.renderIntoDocument(
-      <Panel header={<h3>Heading</h3>} collapsible>
-        Panel content
-      </Panel>,
-    );
-    const header = ReactTestUtils.findRenderedDOMComponentWithClass(instance, 'panel-heading');
-    assert.equal(header.firstChild.nodeName, 'H3');
-    assert.ok(header.firstChild.className.match(/\bpanel-title\b/));
-    assert.equal(header.firstChild.firstChild.nodeName, 'A');
-    assert.equal(header.firstChild.firstChild.textContent, 'Heading');
-  });
-
-  it('Should have custom component header with custom class', () => {
-    const instance = ReactTestUtils.renderIntoDocument(
-      <Panel
-        header={<h3 className="custom-class">Heading</h3>}
-      >
-        Panel content
-      </Panel>,
-    );
-    const header = ReactTestUtils.findRenderedDOMComponentWithClass(instance, 'panel-heading');
-    assert.equal(header.firstChild.nodeName, 'H3');
-    assert.ok(header.firstChild.className.match(/\bpanel-title\b/));
-    assert.ok(header.firstChild.className.match(/\bcustom-class\b/));
-    assert.equal(header.firstChild.textContent, 'Heading');
-  });
-
-  it('Should have footer', () => {
-    const instance = ReactTestUtils.renderIntoDocument(
-      <Panel footer="Footer">
-        Panel content
-      </Panel>,
-    );
-    const footer = ReactTestUtils.findRenderedDOMComponentWithClass(instance, 'panel-footer');
-    assert.equal(footer.textContent, 'Footer');
-  });
-
-  it('Should have collapse classes', () => {
-    const instance = ReactTestUtils.renderIntoDocument(
-      <Panel collapsible expanded>
-        Panel content
-      </Panel>,
-    );
-    assert.ok(ReactDOM.findDOMNode(instance).querySelector('.panel-collapse.collapse.in'));
->>>>>>> c2722298
+      </Panel>,
+    )
+      .assertSingle('div.panel-collapse.collapse.in');
   });
 
   it('Should pass through dom properties', () => {
-    tsp(
+    mount(
       <Panel id="testid">
         Panel content
-<<<<<<< HEAD
-      </Panel>
-    )
-    .render()
-    .single('div#testid');
+      </Panel>,
+    )
+      .assertSingle('div#testid');
   });
 
   it('Should set ids on toggle and collapse', () => {
-    const inst = tsp(
+    const inst = mount(
       <Panel id="testid">
         <Panel.Heading>
           <Panel.Title toggle>foo</Panel.Title>
         </Panel.Heading>
         <Panel.Body collapsible>Panel content</Panel.Body>
-      </Panel>
-    )
-    .render();
-
-    inst.single('#testid--body.panel-collapse');
-    inst.single('#testid--heading.panel-heading');
+      </Panel>,
+    );
+
+    inst.assertSingle('#testid--body.panel-collapse');
+    inst.assertSingle('#testid--heading.panel-heading');
   });
 
   it('Should be open', () => {
-    const inst = tsp(
+    const inst = mount(
       <Panel defaultExpanded>
         <Panel.Heading>
           <Panel.Title toggle>foo</Panel.Title>
         </Panel.Heading>
 
         <Panel.Body collapsible>Panel content</Panel.Body>
-      </Panel>
-    )
-    .render();
-
-    inst.single('.in.panel-collapse');
-    inst.none('a.collapsed');
+      </Panel>,
+    );
+
+    inst.assertSingle('.in.panel-collapse');
+    inst.assertNone('a.collapsed');
   });
 
   it('Should be closed', () => {
-    const inst = tsp(
+    const inst = mount(
       <Panel defaultExpanded={false}>
         <Panel.Heading>
           <Panel.Title toggle>foo</Panel.Title>
         </Panel.Heading>
 
         <Panel.Body collapsible>Panel content</Panel.Body>
-      </Panel>
-    )
-    .render();
-
-    inst.none('.in.panel-collapse');
-    inst.single('a.collapsed');
-  });
-
-=======
-      </Panel>,
-    );
-    assert.equal(ReactDOM.findDOMNode(instance).id, 'testid');
-  });
-
-  it('Should pass id to panel-collapse', () => {
-    const instance = ReactTestUtils.renderIntoDocument(
-      <Panel collapsible id="testid" header="Heading">
-        Panel content
-      </Panel>,
-    );
-    assert.notOk(ReactDOM.findDOMNode(instance).id);
-    const collapse = ReactDOM.findDOMNode(instance).querySelector('.panel-collapse');
-    const anchor = ReactDOM.findDOMNode(instance).querySelector('.panel-title a');
-    assert.equal(collapse.id, 'testid');
-    assert.equal(anchor.getAttribute('href'), '#testid');
-  });
-
-  it('Should be open', () => {
-    const instance = ReactTestUtils.renderIntoDocument(
-      <Panel collapsible expanded header="Heading">
-        Panel content
-      </Panel>,
-    );
-    const collapse = ReactDOM.findDOMNode(instance).querySelector('.panel-collapse');
-    const anchor = ReactDOM.findDOMNode(instance).querySelector('.panel-title a');
-    assert.ok(collapse.className.match(/\bin\b/));
-    assert.notOk(anchor.className.match(/\bcollapsed\b/));
-  });
-
-  it('Should be closed', () => {
-    const instance = ReactTestUtils.renderIntoDocument(
-      <Panel collapsible expanded={false} header="Heading">
-        Panel content
-      </Panel>,
-    );
-    const collapse = ReactDOM.findDOMNode(instance).querySelector('.panel-collapse');
-    const anchor = ReactDOM.findDOMNode(instance).querySelector('.panel-title a');
-
-    assert.notOk(collapse.className.match(/\bin\b/));
-    assert.ok(anchor.className.match(/\bcollapsed\b/), 'The anchor should have collapsed in its class name');
-  });
-
-  it('Should call onSelect handler', (done) => {
-    function handleSelect(key) {
-      assert.equal(key, '1');
-      done();
-    }
-    const instance = ReactTestUtils.renderIntoDocument(
-      <Panel collapsible onSelect={handleSelect} header="Click me" eventKey="1">
-        Panel content
-      </Panel>,
-    );
-    const title = ReactTestUtils.findRenderedDOMComponentWithClass(instance, 'panel-title');
-    ReactTestUtils.Simulate.click(title.firstChild);
-  });
-
-  it('Should obey onSelect handler', () => {
-    function handleSelect(key, e) {
-      if (e.target.className.indexOf('ignoreme') > -1) {
-        e.selected = false;
-      }
-    }
-    const header = (
-      <div>
-        <span className="clickme">Click me</span>
-        <span className="ignoreme">Ignore me</span>
-      </div>
-    );
-    const instance = ReactTestUtils.renderIntoDocument(
-      <Panel collapsible onSelect={handleSelect} header={header} eventKey="1">
-        Panel content
-      </Panel>,
-    );
-    const panel = ReactTestUtils.findRenderedComponentWithType(instance, Panel);
-    ReactTestUtils.Simulate.click(
-      ReactTestUtils.findRenderedDOMComponentWithClass(instance, 'ignoreme'),
-    );
-    assert.notOk(panel.state.expanded);
-    ReactTestUtils.Simulate.click(
-      ReactTestUtils.findRenderedDOMComponentWithClass(instance, 'clickme'),
-    );
-    assert.ok(panel.state.expanded);
-  });
+      </Panel>,
+    );
+
+    inst.assertNone('.in.panel-collapse');
+    inst.assertSingle('a.collapsed');
+  });
+
 
   it('Should toggle when uncontrolled', () => {
-    const instance = ReactTestUtils.renderIntoDocument(
-      <Panel collapsible defaultExpanded={false} header="Click me">
-        Panel content
-      </Panel>,
-    );
-
-    assert.notOk(instance.state.expanded);
-
-    ReactTestUtils.Simulate.click(
-      ReactTestUtils.findRenderedDOMComponentWithClass(instance, 'panel-title').firstChild,
-    );
-
-    assert.ok(instance.state.expanded);
-  });
-
-  it('Should not wrap panel-filling tables in a panel body', () => {
-    const instance = ReactTestUtils.renderIntoDocument(
-      <Panel>
-        Panel content
-        <Table fill />
-        More panel content
-      </Panel>,
-    );
->>>>>>> c2722298
-
-  it('Should toggle when uncontrolled', () => {
-    const inst = tsp(
+    const inst = mount(
       <Panel defaultExpanded={false}>
         <Panel.Heading>
           <Panel.Title toggle>foo</Panel.Title>
         </Panel.Heading>
 
-<<<<<<< HEAD
-        <Panel.Body collapsible>Panel content</Panel.Body>
-      </Panel>
-    )
-    .render();
-=======
-  it('Should not wrap single panel-fill table in a panel body', () => {
-    const instance = ReactTestUtils.renderIntoDocument(
-      <Panel>
-        <Table fill />
-      </Panel>,
-    );
->>>>>>> c2722298
-
-    inst.single('a').trigger('click');
-
-    inst.find('* > *') // get pass controlled wrapper
-      .props('expanded')
+        <Panel.Body collapsible>Panel content</Panel.Body>
+      </Panel>,
+    );
+
+    inst.assertSingle('a').simulate('click');
+
+    inst.children() // get pass controlled wrapper
+      .prop('expanded')
       .should.equal(true);
   });
 
-<<<<<<< HEAD
-=======
-  it('Should pass transition callbacks to Collapse', (done) => {
-    let count = 0;
-    const increment = () => { ++count; };
-
-    let title;
-
-    const instance = ReactTestUtils.renderIntoDocument(
-      <Panel
-        collapsible
-        defaultExpanded={false}
-        header="Click me"
-        onExit={increment}
-        onExiting={increment}
-        onExited={() => {
-          increment();
-          expect(count).to.equal(6);
-          done();
-        }}
-        onEnter={increment}
-        onEntering={increment}
-        onEntered={() => {
-          increment();
-          ReactTestUtils.Simulate.click(title.firstChild);
-        }}
-      >
-        Panel content
-      </Panel>,
-    );
-
-    title = ReactTestUtils.findRenderedDOMComponentWithClass(instance, 'panel-title');
-    ReactTestUtils.Simulate.click(title.firstChild);
-  });
->>>>>>> c2722298
 
   describe('Web Accessibility', () => {
 
     it('Should be aria-expanded=true', () => {
-<<<<<<< HEAD
-      tsp(
+      mount(
         <Panel defaultExpanded>
           <Panel.Heading>
             <Panel.Title toggle>foo</Panel.Title>
           </Panel.Heading>
 
           <Panel.Body collapsible>Panel content</Panel.Body>
-        </Panel>
-      )
-      .render()
-      .single('.panel-title a[aria-expanded]');
+        </Panel>,
+      )
+        .assertSingle('.panel-title a[aria-expanded=true]');
     });
 
     it('Should be aria-expanded=false', () => {
-      tsp(
+      mount(
         <Panel defaultExpanded={false}>
           <Panel.Heading>
             <Panel.Title toggle>foo</Panel.Title>
           </Panel.Heading>
 
           <Panel.Body collapsible>Panel content</Panel.Body>
-        </Panel>
-      )
-      .render()
-      .single('.panel-title a')
-      .none('[aria-expanded]');
+        </Panel>,
+      )
+        .assertSingle('.panel-title a')
+        .assertSingle('[aria-expanded=false]');
     });
 
     it('Should add aria-controls with id', () => {
-      const inst = tsp(
+      const inst = mount(
         <Panel id="testid">
           <Panel.Heading>
             <Panel.Title toggle>foo</Panel.Title>
           </Panel.Heading>
-=======
-      const instance = ReactTestUtils.renderIntoDocument(
-        <Panel collapsible expanded header="Heading">
-          Panel content
+
+          <Panel.Body collapsible>Panel content</Panel.Body>
         </Panel>,
       );
-      const anchor = ReactDOM.findDOMNode(instance).querySelector('.panel-title a');
-      assert.equal(anchor.getAttribute('aria-expanded'), 'true');
-    });
-
-    it('Should be aria-expanded=false', () => {
-      const instance = ReactTestUtils.renderIntoDocument(
-        <Panel collapsible expanded={false} header="Heading">
-          Panel content
-        </Panel>,
-      );
-      const anchor = ReactDOM.findDOMNode(instance).querySelector('.panel-title a');
-      assert.equal(anchor.getAttribute('aria-expanded'), 'false');
-    });
-
-    it('Should add aria-controls with id', () => {
-      const instance = ReactTestUtils.renderIntoDocument(
-        <Panel id="panel-1" collapsible expanded header="Heading">
-          Panel content
-        </Panel>,
-      );
->>>>>>> c2722298
-
-          <Panel.Body collapsible>Panel content</Panel.Body>
-        </Panel>
-      )
-      .render();
-
-      inst.single('a[aria-controls=testid--body]');
-      inst.single('.panel-collapse[aria-labelledby=testid--heading]');
+
+      inst.assertSingle('a[aria-controls="testid--body"]');
+      inst.assertSingle('.panel-collapse[aria-labelledby="testid--heading"]');
     });
   });
 });