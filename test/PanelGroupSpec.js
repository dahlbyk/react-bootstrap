import React from 'react';
import ReactTestUtils from 'react-dom/test-utils';

import tsp from 'teaspoon';

import Panel from '../src/Panel';
import PanelGroup from '../src/PanelGroup';

describe('<PanelGroup>', () => {
  it('Should pass bsStyle to Panels', () => {
    let instance = ReactTestUtils.renderIntoDocument(
<<<<<<< HEAD
      <PanelGroup bsStyle="default" id="panel">
        <Panel><Panel.Body>Panel 1</Panel.Body></Panel>
      </PanelGroup>
=======
      <PanelGroup bsStyle="default">
        <Panel>Panel 1</Panel>
      </PanelGroup>,
>>>>>>> c2722298
    );

    let panel = ReactTestUtils.findRenderedComponentWithType(instance, Panel);

    assert.equal(panel.props.bsStyle, 'default');
  });

  it('Should not override bsStyle on Panel', () => {
    let instance = ReactTestUtils.renderIntoDocument(
<<<<<<< HEAD
      <PanelGroup bsStyle="default" id="panel">
        <Panel bsStyle="primary">
          <Panel.Body>Panel 1</Panel.Body>
        </Panel>
      </PanelGroup>
=======
      <PanelGroup bsStyle="default">
        <Panel bsStyle="primary">Panel 1</Panel>
      </PanelGroup>,
>>>>>>> c2722298
    );

    let panel = ReactTestUtils.findRenderedComponentWithType(instance, Panel);

    assert.equal(panel.props.bsStyle, 'primary');
  });

  it('Should not collapse panel by bubbling onSelect callback', () => {
    tsp(
      <PanelGroup accordion id="panel" onSelect={() => { throw new Error(); }}>
        <Panel>
          <input type="text" className="changeme" />
        </Panel>
<<<<<<< HEAD
      </PanelGroup>
    )
    .render()
    .single('input.changeme')
    .trigger('select');
=======
      </PanelGroup>,
    );

    let panel = ReactTestUtils.findRenderedComponentWithType(instance, Panel);

    assert.notOk(panel.state.collapsing);

    ReactTestUtils.Simulate.select(
      ReactTestUtils.findRenderedDOMComponentWithClass(panel, 'changeme'),
    );

    assert.notOk(panel.state.collapsing);
>>>>>>> c2722298
  });

  it('Should call onSelect handler with eventKey', (done) => {
    function handleSelect(eventKey, e) {
      e.should.exist;
      eventKey.should.equal('1');
      done();
    }

    tsp(
      <PanelGroup accordion onSelect={handleSelect} id="panel">
        <Panel eventKey="1">
          <Panel.Heading>
            <Panel.Title toggle>foo</Panel.Title>
          </Panel.Heading>

          <Panel.Body collapsible>Panel 1</Panel.Body>
        </Panel>
<<<<<<< HEAD
      </PanelGroup>
    )
    .render()
    .find('a')
    .trigger('click');
  });

  describe('Web Accessibility', () => {
    let panelBodies, panelGroup, headers, links;

    beforeEach(() => {
      const inst = tsp(
        <PanelGroup accordion defaultActiveKey="1" id="panel">
          <Panel eventKey="1">
            <Panel.Heading>
              <Panel.Title toggle>foo</Panel.Title>
            </Panel.Heading>

            <Panel.Body collapsible>Panel 1</Panel.Body>
          </Panel>
          <Panel eventKey="2">
            <Panel.Heading>
              <Panel.Title toggle>foo</Panel.Title>
            </Panel.Heading>

            <Panel.Body collapsible>Panel 2</Panel.Body>
          </Panel>
        </PanelGroup>
      )
      .render();

      panelGroup = inst.dom();
      panelBodies = inst.find('.panel-collapse').dom();
      headers = inst.find('.panel-heading').dom();
      links = inst.find('.panel-heading a').dom();
=======
      </PanelGroup>,
    );

    let panel = ReactTestUtils.findRenderedComponentWithType(instance, Panel);

    assert.notOk(panel.state.expanded);

    ReactTestUtils.Simulate.click(
      ReactTestUtils.findRenderedDOMComponentWithClass(panel, 'ignoreme'),
    );

    assert.notOk(panel.state.expanded);

    ReactTestUtils.Simulate.click(
      ReactTestUtils.findRenderedDOMComponentWithClass(panel, 'clickme'),
    );

    assert.ok(panel.state.expanded);
  });

  describe('Web Accessibility', () => {
    let instance,
      panelBodies,
      panelGroup,
      links;

    beforeEach(() => {
      instance = ReactTestUtils.renderIntoDocument(
        <PanelGroup defaultActiveKey="1" accordion>
          <Panel header="Collapsible Group Item #1" eventKey="1" id="Panel1ID">Panel 1</Panel>
          <Panel header="Collapsible Group Item #2" eventKey="2" id="Panel2ID">Panel 2</Panel>
        </PanelGroup>,
      );
      let accordion = ReactTestUtils.findRenderedComponentWithType(instance, PanelGroup);
      panelGroup = ReactTestUtils.findRenderedDOMComponentWithClass(accordion, 'panel-group');
      panelBodies = panelGroup.getElementsByClassName('panel-collapse');
      links = Array.from(panelGroup.getElementsByClassName('panel-heading'))
        .map(header => getOne(header.getElementsByTagName('a')));
>>>>>>> c2722298
    });

    it('Should have a role of tablist', () => {
      assert.equal(panelGroup.getAttribute('role'), 'tablist');
    });

    it('Should provide each header tab with role of tab', () => {
      assert.equal(headers[0].getAttribute('role'), 'tab');
      assert.equal(headers[1].getAttribute('role'), 'tab');
    });

    it('Should provide the panelBodies with role of tabpanel', () => {
      assert.equal(panelBodies[0].getAttribute('role'), 'tabpanel');
    });

    it('Should provide each panel with an aria-labelledby referencing the corresponding header', () => {
      assert.equal(panelBodies[0].id, links[0].getAttribute('aria-controls'));
      assert.equal(panelBodies[1].id, links[1].getAttribute('aria-controls'));
    });

    it('Should maintain each tab aria-expanded state', () => {
      assert.equal(links[0].getAttribute('aria-expanded'), 'true');
      assert.equal(panelBodies[0].getAttribute('aria-expanded'), 'true');

      assert.equal(links[1].getAttribute('aria-expanded'), 'false');
      assert.equal(panelBodies[1].getAttribute('aria-expanded'), 'false');
    });

  });
});<|MERGE_RESOLUTION|>--- conflicted
+++ resolved
@@ -1,7 +1,7 @@
 import React from 'react';
 import ReactTestUtils from 'react-dom/test-utils';
 
-import tsp from 'teaspoon';
+import { mount } from 'enzyme';
 
 import Panel from '../src/Panel';
 import PanelGroup from '../src/PanelGroup';
@@ -9,15 +9,9 @@
 describe('<PanelGroup>', () => {
   it('Should pass bsStyle to Panels', () => {
     let instance = ReactTestUtils.renderIntoDocument(
-<<<<<<< HEAD
       <PanelGroup bsStyle="default" id="panel">
         <Panel><Panel.Body>Panel 1</Panel.Body></Panel>
-      </PanelGroup>
-=======
-      <PanelGroup bsStyle="default">
-        <Panel>Panel 1</Panel>
       </PanelGroup>,
->>>>>>> c2722298
     );
 
     let panel = ReactTestUtils.findRenderedComponentWithType(instance, Panel);
@@ -27,17 +21,11 @@
 
   it('Should not override bsStyle on Panel', () => {
     let instance = ReactTestUtils.renderIntoDocument(
-<<<<<<< HEAD
       <PanelGroup bsStyle="default" id="panel">
         <Panel bsStyle="primary">
           <Panel.Body>Panel 1</Panel.Body>
         </Panel>
-      </PanelGroup>
-=======
-      <PanelGroup bsStyle="default">
-        <Panel bsStyle="primary">Panel 1</Panel>
       </PanelGroup>,
->>>>>>> c2722298
     );
 
     let panel = ReactTestUtils.findRenderedComponentWithType(instance, Panel);
@@ -46,31 +34,15 @@
   });
 
   it('Should not collapse panel by bubbling onSelect callback', () => {
-    tsp(
+    mount(
       <PanelGroup accordion id="panel" onSelect={() => { throw new Error(); }}>
         <Panel>
           <input type="text" className="changeme" />
         </Panel>
-<<<<<<< HEAD
-      </PanelGroup>
+      </PanelGroup>,
     )
-    .render()
-    .single('input.changeme')
-    .trigger('select');
-=======
-      </PanelGroup>,
-    );
-
-    let panel = ReactTestUtils.findRenderedComponentWithType(instance, Panel);
-
-    assert.notOk(panel.state.collapsing);
-
-    ReactTestUtils.Simulate.select(
-      ReactTestUtils.findRenderedDOMComponentWithClass(panel, 'changeme'),
-    );
-
-    assert.notOk(panel.state.collapsing);
->>>>>>> c2722298
+      .assertSingle('input.changeme')
+      .simulate('select');
   });
 
   it('Should call onSelect handler with eventKey', (done) => {
@@ -80,7 +52,7 @@
       done();
     }
 
-    tsp(
+    mount(
       <PanelGroup accordion onSelect={handleSelect} id="panel">
         <Panel eventKey="1">
           <Panel.Heading>
@@ -89,19 +61,17 @@
 
           <Panel.Body collapsible>Panel 1</Panel.Body>
         </Panel>
-<<<<<<< HEAD
-      </PanelGroup>
+      </PanelGroup>,
     )
-    .render()
-    .find('a')
-    .trigger('click');
+      .find('a')
+      .simulate('click');
   });
 
   describe('Web Accessibility', () => {
-    let panelBodies, panelGroup, headers, links;
+    let panelBodies, panelGroup, headers, links; // eslint-disable-line
 
     beforeEach(() => {
-      const inst = tsp(
+      const inst = mount(
         <PanelGroup accordion defaultActiveKey="1" id="panel">
           <Panel eventKey="1">
             <Panel.Heading>
@@ -117,54 +87,13 @@
 
             <Panel.Body collapsible>Panel 2</Panel.Body>
           </Panel>
-        </PanelGroup>
-      )
-      .render();
-
-      panelGroup = inst.dom();
-      panelBodies = inst.find('.panel-collapse').dom();
-      headers = inst.find('.panel-heading').dom();
-      links = inst.find('.panel-heading a').dom();
-=======
-      </PanelGroup>,
-    );
-
-    let panel = ReactTestUtils.findRenderedComponentWithType(instance, Panel);
-
-    assert.notOk(panel.state.expanded);
-
-    ReactTestUtils.Simulate.click(
-      ReactTestUtils.findRenderedDOMComponentWithClass(panel, 'ignoreme'),
-    );
-
-    assert.notOk(panel.state.expanded);
-
-    ReactTestUtils.Simulate.click(
-      ReactTestUtils.findRenderedDOMComponentWithClass(panel, 'clickme'),
-    );
-
-    assert.ok(panel.state.expanded);
-  });
-
-  describe('Web Accessibility', () => {
-    let instance,
-      panelBodies,
-      panelGroup,
-      links;
-
-    beforeEach(() => {
-      instance = ReactTestUtils.renderIntoDocument(
-        <PanelGroup defaultActiveKey="1" accordion>
-          <Panel header="Collapsible Group Item #1" eventKey="1" id="Panel1ID">Panel 1</Panel>
-          <Panel header="Collapsible Group Item #2" eventKey="2" id="Panel2ID">Panel 2</Panel>
         </PanelGroup>,
       );
-      let accordion = ReactTestUtils.findRenderedComponentWithType(instance, PanelGroup);
-      panelGroup = ReactTestUtils.findRenderedDOMComponentWithClass(accordion, 'panel-group');
-      panelBodies = panelGroup.getElementsByClassName('panel-collapse');
-      links = Array.from(panelGroup.getElementsByClassName('panel-heading'))
-        .map(header => getOne(header.getElementsByTagName('a')));
->>>>>>> c2722298
+
+      panelGroup = inst.getDOMNode();
+      panelBodies = inst.find('.panel-collapse').map(n => n.getDOMNode());
+      headers = inst.find('.panel-heading').map(n => n.getDOMNode());
+      links = inst.find('.panel-heading a').map(n => n.getDOMNode());
     });
 
     it('Should have a role of tablist', () => {
