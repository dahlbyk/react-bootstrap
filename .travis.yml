sudo: false

language: node_js
node_js:
  - stable

env:
  - BROWSER=ChromeCi
  - BROWSER=Firefox

cache:
  directories:
    - ~/.yarn-cache
    - node_modules
    - www/node_modules

before_install:
  - export CHROME_BIN=chromium-browser
  - export DISPLAY=:99.0
  - sh -e /etc/init.d/xvfb start

install:
<<<<<<< HEAD
  - yarn run bootstrap
=======
  - yarn bootstrap
>>>>>>> 4af9c4bf

after_success:
  - node_modules/.bin/codecov

branches:
  only:
    - master
    - next
    - v4-support<|MERGE_RESOLUTION|>--- conflicted
+++ resolved
@@ -20,11 +20,7 @@
   - sh -e /etc/init.d/xvfb start
 
 install:
-<<<<<<< HEAD
-  - yarn run bootstrap
-=======
   - yarn bootstrap
->>>>>>> 4af9c4bf
 
 after_success:
   - node_modules/.bin/codecov
