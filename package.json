--- conflicted
+++ resolved
@@ -83,17 +83,10 @@
     "@babel/core": "^7.13.10",
     "@babel/preset-typescript": "^7.13.0",
     "@babel/register": "^7.13.8",
-<<<<<<< HEAD
     "@react-bootstrap/babel-preset": "^2.0.0",
     "@react-bootstrap/eslint-config": "^2.0.0",
-    "@typescript-eslint/eslint-plugin": "^4.16.1",
-    "@typescript-eslint/parser": "^4.16.1",
-=======
-    "@react-bootstrap/babel-preset": "^1.2.0",
-    "@react-bootstrap/eslint-config": "^1.3.2",
     "@typescript-eslint/eslint-plugin": "^4.17.0",
     "@typescript-eslint/parser": "^4.17.0",
->>>>>>> 7893c86c
     "babel-eslint": "^10.1.0",
     "babel-loader": "^8.2.2",
     "babel-plugin-istanbul": "^6.0.0",
