--- conflicted
+++ resolved
@@ -124,15 +124,6 @@
 as examples of things you can do, but they are not part of the core library,
 therefore this project is the wrong place to implement them.
 
-<<<<<<< HEAD
-## Notes for lodash functions usage in the code
-
-You can use `lodash` but keep it to things where it actually needs it, i.e. don't use `lodash`'s `forEach` when `Array.prototype.forEach` is fine.
-
-[eslint-plugin-lodash](https://github.com/eslint-plugins/eslint-plugin-lodash) will help in preventing to not include the full `lodash`.
-
-The full discussion about it at [#889](https://github.com/react-bootstrap/react-bootstrap/issues/889)
-=======
 ## Breaking changes
 
 Breaking changes should be accompanied with deprecations of removed
@@ -143,7 +134,13 @@
 APIs. The deprecated APIs themselves should not be removed until the Minor
 release after that.
 
->>>>>>> 6eae9645
+## Notes for lodash functions usage in the code
+
+You can use `lodash` but keep it to things where it actually needs it, i.e. don't use `lodash`'s `forEach` when `Array.prototype.forEach` is fine.
+
+[eslint-plugin-lodash](https://github.com/eslint-plugins/eslint-plugin-lodash) will help in preventing to not include the full `lodash`.
+
+The full discussion about it at [#889](https://github.com/react-bootstrap/react-bootstrap/issues/889)
 
 ## Collaborators
 
