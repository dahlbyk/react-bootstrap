--- conflicted
+++ resolved
@@ -6,16 +6,9 @@
 install:
   # Get the latest stable version of io.js
   - ps: Install-Product node $env:NODE_VERSION
-<<<<<<< HEAD
-  - node --version
-  - yarn --version
-  - yarn run bootstrap
-=======
-  - set PATH=%APPDATA%\npm;%PATH%
   - node --version
   - yarn --version
   - yarn bootstrap
->>>>>>> 4af9c4bf
 
 # No need for MSBuild on this project
 build: off
