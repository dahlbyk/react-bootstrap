--- conflicted
+++ resolved
@@ -132,7 +132,31 @@
                 </div>
 
                 <div className="bs-docs-section">
-<<<<<<< HEAD
+                  <h1 id="btn-dropdowns" className="page-header">Button dropdowns</h1>
+                  <p className="lead">Use <code>{'<DropdownButton />'}</code> or <code>{'<SplitButton />'}</code> components to display a button with a dropdown menu.</p>
+
+                  <h3 id="btn-dropdowns-single">Single button dropdowns</h3>
+                  <p>Create a dropdown button with the <code>{'<DropdownButton />'}</code> component.</p>
+                  <ReactPlayground codeText={DropdownButtonBasicText} />
+
+                  <h3 id="btn-dropdowns-split">Split button dropdowns</h3>
+                  <p>Similarly, create split button dropdowns with the <code>{'<SplitButton />'}</code> component.</p>
+                  <ReactPlayground codeText={SplitButtonBasicText} />
+
+                  <h3 id="btn-dropdowns-sizing">Sizing</h3>
+                  <p>Button dropdowns work with buttons of all sizes.</p>
+                  <ReactPlayground codeText={DropdownButtonSizesText} />
+
+                  <h3 id="btn-dropdowns-dropup">Dropup variation</h3>
+                  <p>Trigger dropdown menus that site above the button by adding the <code>dropup</code> prop.</p>
+                  <ReactPlayground codeText={SplitButtonDropupText} />
+
+                  <h3 id="btn-dropdowns-right">Dropdown right variation</h3>
+                  <p>Trigger dropdown menus that align to the right of the button using the <code>pullRight</code> prop.</p>
+                  <ReactPlayground codeText={SplitButtonRightText} />
+                </div>
+
+                <div className="bs-docs-section">
                   <h1 id="modals" className="page-header">Modals <small>Modal</small></h1>
 
                   <h3 id="modals-static">A static example</h3>
@@ -147,30 +171,6 @@
                   <h3 id="modals-static">Custom trigger</h3>
                   <p>Use <code>&lt;OverlayTriggerMixin/&gt;</code> in a custom component to manage the modal's state yourself.</p>
                   <ReactPlayground codeText={ModalOverlayTriggerMixin} />
-=======
-                  <h1 id="btn-dropdowns" className="page-header">Button dropdowns</h1>
-                  <p className="lead">Use <code>{'<DropdownButton />'}</code> or <code>{'<SplitButton />'}</code> components to display a button with a dropdown menu.</p>
-
-                  <h3 id="btn-dropdowns-single">Single button dropdowns</h3>
-                  <p>Create a dropdown button with the <code>{'<DropdownButton />'}</code> component.</p>
-                  <ReactPlayground codeText={DropdownButtonBasicText} />
-
-                  <h3 id="btn-dropdowns-split">Split button dropdowns</h3>
-                  <p>Similarly, create split button dropdowns with the <code>{'<SplitButton />'}</code> component.</p>
-                  <ReactPlayground codeText={SplitButtonBasicText} />
-
-                  <h3 id="btn-dropdowns-sizing">Sizing</h3>
-                  <p>Button dropdowns work with buttons of all sizes.</p>
-                  <ReactPlayground codeText={DropdownButtonSizesText} />
-
-                  <h3 id="btn-dropdowns-dropup">Dropup variation</h3>
-                  <p>Trigger dropdown menus that site above the button by adding the <code>dropup</code> prop.</p>
-                  <ReactPlayground codeText={SplitButtonDropupText} />
-
-                  <h3 id="btn-dropdowns-right">Dropdown right variation</h3>
-                  <p>Trigger dropdown menus that align to the right of the button using the <code>pullRight</code> prop.</p>
-                  <ReactPlayground codeText={SplitButtonRightText} />
->>>>>>> eacfde5b
                 </div>
               </div>
 
@@ -184,11 +184,10 @@
                       <a href="#btn-groups">Button groups</a>
                     </li>
                     <li>
-<<<<<<< HEAD
+                      <a href="#btn-dropdowns">Button dropdowns</a>
+                    </li>
+                    <li>
                       <a href="#modals">Modals</a>
-=======
-                      <a href="#btn-dropdowns">Button dropdowns</a>
->>>>>>> eacfde5b
                     </li>
                   </ul>
                   <a className="back-to-top" href="#top">
