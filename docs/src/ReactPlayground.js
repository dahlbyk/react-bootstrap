--- conflicted
+++ resolved
@@ -297,13 +297,8 @@
 
       this.updateTimeout(
         () => {
-<<<<<<< HEAD
           ReactDOM.render(
-            <Alert bsStyle='danger'>
-=======
-          React.render(
             <Alert bsStyle="danger">
->>>>>>> 08d5758c
               {err.toString()}
             </Alert>,
             mountNode
