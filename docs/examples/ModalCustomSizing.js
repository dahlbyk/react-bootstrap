--- conflicted
+++ resolved
@@ -8,34 +8,6 @@
     let close = e => this.setState({ show: false });
 
     return (
-<<<<<<< HEAD
-      <Modal {...this.props} dialogClassName='custom-modal'>
-        <Modal.Header closeButton>
-          <Modal.Title id='contained-modal-title-lg'>Modal heading</Modal.Title>
-        </Modal.Header>
-        <Modal.Body>
-          <h4>Wrapped Text</h4>
-          <p>Ipsum molestiae natus adipisci modi eligendi? Debitis amet quae unde commodi aspernatur enim, consectetur. Cumque deleniti temporibus ipsam atque a dolores quisquam quisquam adipisci possimus laboriosam. Quibusdam facilis doloribus debitis! Sit quasi quod accusamus eos quod. Ab quos consequuntur eaque quo rem!
-           Mollitia reiciendis porro quo magni incidunt dolore amet atque facilis ipsum deleniti rem! Dolores debitis voluptatibus ipsum dicta. Dolor quod amet ab sint esse distinctio tenetur. Veritatis laudantium quibusdam quidem corporis architecto veritatis. Ex facilis minima beatae sunt perspiciatis placeat. Quasi corporis
-           odio eaque voluptatibus ratione magnam nulla? Amet cum maiores consequuntur totam dicta! Inventore adipisicing vel vero odio modi doloremque? Vitae porro impedit ea minima laboriosam quisquam neque. Perspiciatis omnis obcaecati consequatur sunt deleniti similique facilis sequi. Ipsum harum vitae modi reiciendis officiis.
-           Quas laudantium laudantium modi corporis nihil provident consectetur omnis, natus nulla distinctio illum corporis. Sit ex earum odio ratione consequatur odit minus laborum? Eos? Sit ipsum illum architecto aspernatur perspiciatis error fuga illum, tempora harum earum, a dolores. Animi facilis inventore harum dolore accusamus
-           fuga provident molestiae eum! Odit dicta error dolorem sunt reprehenderit. Sit similique iure quae obcaecati harum. Eum saepe fugit magnam dicta aliquam? Sapiente possimus aliquam fugiat officia culpa sint! Beatae voluptates voluptatem excepturi molestiae alias in tenetur beatae placeat architecto. Sit possimus rerum
-           fugiat sapiente aspernatur. Necessitatibus tempora animi dicta perspiciatis tempora a velit in! Doloribus perspiciatis doloribus suscipit nam earum. Deleniti veritatis eaque totam assumenda fuga sapiente! Id recusandae. Consectetur necessitatibus eaque velit nobis aliquid? Fugit illum qui suscipit aspernatur alias ipsum
-           repudiandae! Quia omnis quisquam dignissimos a mollitia. Suscipit aspernatur eum maiores repellendus ipsum doloribus alias voluptatum consequatur. Consectetur quibusdam veniam quas tenetur necessitatibus repudiandae? Rem optio vel alias neque optio sapiente quidem similique reiciendis tempore. Illum accusamus officia
-           cum enim minima eligendi consectetur nemo veritatis nam nisi! Adipisicing nobis perspiciatis dolorum adipisci soluta architecto doloremque voluptatibus omnis debitis quas repellendus. Consequuntur assumenda illum commodi mollitia asperiores? Quis aspernatur consequatur modi veritatis aliquid at? Atque vel iure quos.
-           Amet provident voluptatem amet aliquam deserunt sint, elit dolorem ipsa, voluptas? Quos esse facilis neque nihil sequi non? Voluptates rem ab quae dicta culpa dolorum sed atque molestias debitis omnis! Sit sint repellendus deleniti officiis distinctio. Impedit vel quos harum doloribus corporis. Laborum ullam nemo quaerat
-           reiciendis recusandae minima dicta molestias rerum. Voluptas et ut omnis est ipsum accusamus harum. Amet exercitationem quasi velit inventore neque doloremque! Consequatur neque dolorem vel impedit sunt voluptate. Amet quo amet magni exercitationem libero recusandae possimus pariatur. Cumque eum blanditiis vel vitae
-           distinctio! Tempora! Consectetur sit eligendi neque sunt soluta laudantium natus qui aperiam quisquam consectetur consequatur sit sint a unde et. At voluptas ut officiis esse totam quasi dolorem! Hic deserunt doloribus repudiandae! Lorem quod ab nostrum asperiores aliquam ab id consequatur, expedita? Tempora quaerat
-           ex ea temporibus in tempore voluptates cumque. Quidem nam dolor reiciendis qui dolor assumenda ipsam veritatis quasi. Esse! Sit consectetur hic et sunt iste! Accusantium atque elit voluptate asperiores corrupti temporibus mollitia! Placeat soluta odio ad blanditiis nisi. Eius reiciendis id quos dolorum eaque suscipit
-           magni delectus maxime. Sit odit provident vel magnam quod. Possimus eligendi non corrupti tenetur culpa accusantium quod quis. Voluptatum quaerat animi dolore maiores molestias voluptate? Necessitatibus illo omnis laborum hic enim minima! Similique. Dolor voluptatum reprehenderit nihil adipisci aperiam voluptatem soluta
-           magnam accusamus iste incidunt tempore consequatur illo illo odit. Asperiores nesciunt iusto nemo animi ratione. Sunt odit similique doloribus temporibus reiciendis! Ullam. Dolor dolores veniam animi sequi dolores molestias voluptatem iure velit. Elit dolore quaerat incidunt enim aut distinctio. Ratione molestiae laboriosam
-           similique laboriosam eum et nemo expedita. Consequuntur perspiciatis cumque dolorem.</p>
-        </Modal.Body>
-        <Modal.Footer>
-          <Button onClick={this.props.onHide}>Close</Button>
-        </Modal.Footer>
-      </Modal>
-=======
       <ButtonToolbar>
         <Button bsStyle='primary' onClick={()=>this.setState({ show: true })}>
           Launch demo modal
@@ -72,7 +44,6 @@
           </Modal.Footer>
         </Modal>
       </ButtonToolbar>
->>>>>>> 6eae9645
     );
   }
 });
