import PropTypes from 'prop-types';
import React from 'react';

import Navbar from 'react-bootstrap/Navbar';
import Nav from 'react-bootstrap/Nav';
import Tooltip from 'react-bootstrap/Tooltip';
import OverlayTrigger from 'react-bootstrap/OverlayTrigger';
import Dropdown from 'react-bootstrap/Dropdown';
import styled from 'astroturf';
import { FontAwesomeIcon } from '@fortawesome/react-fontawesome';
import { faDiscord } from '@fortawesome/free-brands-svg-icons/faDiscord';
import { faGithub } from '@fortawesome/free-brands-svg-icons/faGithub';

import logo from '../assets/logo.svg';

const Banner = styled(Navbar).attrs({
  as: 'header',
  variant: 'dark',
  role: 'banner',
})`
  @import '../css/theme.scss';

  composes: text-light justify-content-center from global;
  min-height: 4rem;
  background-color: $darker;
  filter: none;
  -webkit-filter: none;

  a {
    margin-left: 1em;
    color: $brand;
  }

  @include media-breakpoint-up(md) {
    z-index: 1040;
  }
`;

const StyledNavbar = styled(Navbar).attrs({
  as: 'header',
  variant: 'dark',
  role: 'banner',
})`
  @import '../css/theme.scss';

  min-height: 4rem;
  background-color: $darker;
  z-index: 1;

  @include media-breakpoint-up(md) {
    position: sticky;
    top: 0rem;
    z-index: 1040;
  }
`;

const SkipToContentLink = styled('a')`
  composes: sr-only sr-only-focusable bg-primary text-white px-4 py-2 mr-2 from global;
`;

const StyledNavLink = styled(Nav.Link)`
  @import '../css/theme.scss';

  & + & {
    margin-left: $spacer;
  }

  &:global(.active) {
    font-width: 700;
  }
`;

const StyledDropdown = styled(Dropdown)`
  @import '../css/theme.scss';

  margin-right: $spacer;
`;

const NAV_LINKS = [
  {
    link: '/',
    title: 'Home',
    exact: true,
  },
  {
    link: '/getting-started/introduction',
    title: 'Getting Started',
  },
  {
    link: '/components/alerts',
    title: 'Components',
  },
];

const propTypes = {
  activePage: PropTypes.string,
};

function NavMain({ activePage }) {
  return (
    <>
      <Banner>
        <span className="text-light">Black Lives Matter.</span>
        <a
          target="_blank"
          rel="noreferrer"
          href="https://support.eji.org/give/153413/#!/donation/checkout"
        >
          Support the Equal Justice Initiative.
        </a>
      </Banner>
      <StyledNavbar expand collapseOnSelect>
        <SkipToContentLink href="#rb-docs-content" tabIndex="0">
          Skip to content
        </SkipToContentLink>
        <Navbar.Brand href="/">
          <img src={logo} alt="react-bootstrap" height={30} />
        </Navbar.Brand>

        <Nav role="navigation" id="top" className="d-none d-md-flex">
          {NAV_LINKS.map(({ link, title, exact }) => (
            <StyledNavLink
              key={link}
              href={link}
              active={exact ? activePage === link : activePage.startsWith(link)}
            >
              {title}
            </StyledNavLink>
          ))}
        </Nav>
        <Nav className="ml-auto pr-md-5">
          <StyledDropdown id="t-version">
            <Dropdown.Toggle id="dropdown-version" as={StyledNavLink}>
              v{config.version} (
              <span className="d-none d-lg-inline">Bootstrap </span>
              {config.bootstrapVersion.split('.').slice(0, 2).join('.')})
            </Dropdown.Toggle>
            <Dropdown.Menu role="menu">
<<<<<<< HEAD
              <Dropdown.Item href="https://react-bootstrap.netlify.app">
                v1 (Bootstrap 4)
              </Dropdown.Item>
            </Dropdown.Menu>
            <Dropdown.Menu role="menu">
              <Dropdown.Item href="https://react-bootstrap-v3.netlify.app">
                v0.32.4 (Bootstrap 3)
=======
              <Dropdown.Item href="https://react-bootstrap-v3.netlify.com">
                v0.33.1 (Bootstrap 3)
>>>>>>> 3998fd87
              </Dropdown.Item>
            </Dropdown.Menu>
          </StyledDropdown>
          <OverlayTrigger
            placement="bottom"
            delay={{ show: 200 }}
            overlay={<Tooltip id="t-github">Github</Tooltip>}
          >
            <StyledNavLink
              href="https://github.com/react-bootstrap/react-bootstrap"
              target="_blank"
              rel="noopener noreferrer"
            >
              <FontAwesomeIcon icon={faGithub} size="lg" />
              <span className="sr-only">Github</span>
            </StyledNavLink>
          </OverlayTrigger>
          <OverlayTrigger
            placement="bottom"
            delay={{ show: 200 }}
            overlay={<Tooltip id="t-discord">Discord</Tooltip>}
          >
            <StyledNavLink
              href="https://discord.gg/0ZcbPKXt5bXLs9XK"
              target="_blank"
              rel="noopener noreferrer"
            >
              <FontAwesomeIcon icon={faDiscord} size="lg" />
              <span className="sr-only">Discord</span>
            </StyledNavLink>
          </OverlayTrigger>
        </Nav>
      </StyledNavbar>
    </>
  );
}

NavMain.propTypes = propTypes;

export default NavMain;<|MERGE_RESOLUTION|>--- conflicted
+++ resolved
@@ -136,18 +136,13 @@
               {config.bootstrapVersion.split('.').slice(0, 2).join('.')})
             </Dropdown.Toggle>
             <Dropdown.Menu role="menu">
-<<<<<<< HEAD
               <Dropdown.Item href="https://react-bootstrap.netlify.app">
                 v1 (Bootstrap 4)
               </Dropdown.Item>
             </Dropdown.Menu>
             <Dropdown.Menu role="menu">
               <Dropdown.Item href="https://react-bootstrap-v3.netlify.app">
-                v0.32.4 (Bootstrap 3)
-=======
-              <Dropdown.Item href="https://react-bootstrap-v3.netlify.com">
                 v0.33.1 (Bootstrap 3)
->>>>>>> 3998fd87
               </Dropdown.Item>
             </Dropdown.Menu>
           </StyledDropdown>
