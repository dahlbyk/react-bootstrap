import React from 'react';

import Anchor from '../../components/Anchor';
import LinkToSource from '../../components/LinkToSource';
import PropTable from '../../components/PropTable';
import ReactPlayground from '../../components/ReactPlayground';

import ProgressBarBasic from '../../examples/ProgressBarBasic';
import ProgressBarWithLabel from '../../examples/ProgressBarWithLabel';
import ProgressBarScreenreaderLabel from '../../examples/ProgressBarScreenreaderLabel';
import ProgressBarContextual from '../../examples/ProgressBarContextual';
import ProgressBarStriped from '../../examples/ProgressBarStriped';
import ProgressBarAnimated from '../../examples/ProgressBarAnimated';
import ProgressBarStacked from '../../examples/ProgressBarStacked';

export default function ProgressBarSection({ data }) {
  return (
    <div className="bs-docs-section">
      <h2 className="page-header">
        <Anchor id="progress">Progress bars</Anchor> <small>ProgressBar</small>
      </h2>

      <p className="lead">
        Provide up-to-date feedback on the progress of a workflow or action with
        simple yet flexible progress bars.
      </p>

      <h2>
        <Anchor id="progress-basic">Basic example</Anchor>
      </h2>
      <p>Default progress bar.</p>
      <ReactPlayground codeText={ProgressBarBasic} />

      <h2>
        <Anchor id="progress-label">With label</Anchor>
      </h2>
      <p>
        Add a <code>label</code> prop to show a visible percentage. For low
        percentages, consider adding a min-width to ensure the label's text is
        fully visible.
      </p>
      <ReactPlayground codeText={ProgressBarWithLabel} />

      <h2>
        <Anchor id="progress-screenreader-label">
          Screenreader only label
        </Anchor>
      </h2>
      <p>
        Add a <code>srOnly</code> prop to hide the label visually.
      </p>
      <ReactPlayground codeText={ProgressBarScreenreaderLabel} />

      <h2>
        <Anchor id="progress-contextual">Contextual alternatives</Anchor>
      </h2>
      <p>
        Progress bars use some of the same button and alert classes for
        consistent styles.
      </p>
      <ReactPlayground codeText={ProgressBarContextual} />

      <h2>
        <Anchor id="progress-striped">Striped</Anchor>
      </h2>
      <p>Uses a gradient to create a striped effect. Not available in IE8.</p>
      <ReactPlayground codeText={ProgressBarStriped} />

      <h2>
        <Anchor id="progress-animated">Animated</Anchor>
      </h2>
      <p>
        Add <code>active</code> prop to animate the stripes right to left. Not
        available in IE9 and below.
      </p>
      <ReactPlayground codeText={ProgressBarAnimated} />

      <h2>
        <Anchor id="progress-stacked">Stacked</Anchor>
      </h2>
      <p>
        Nest <code>&lt;ProgressBar /&gt;</code>s to stack them.
      </p>
      <ReactPlayground codeText={ProgressBarStacked} />

      <h3>
        <Anchor id="progress-props">ProgressBar</Anchor>
<<<<<<< HEAD
=======
        <LinkToSource component={data.ProgressBar.displayName} />
>>>>>>> 4b550b28
      </h3>
      <PropTable metadata={data.ProgressBar} />
    </div>
  );
}

export const query = graphql`
  query ProgressBarQuery {
    ProgressBar: componentMetadata(displayName: { eq: "ProgressBar" }) {
      ...PropTable_metadata
    }
  }
`;<|MERGE_RESOLUTION|>--- conflicted
+++ resolved
@@ -85,10 +85,7 @@
 
       <h3>
         <Anchor id="progress-props">ProgressBar</Anchor>
-<<<<<<< HEAD
-=======
         <LinkToSource component={data.ProgressBar.displayName} />
->>>>>>> 4b550b28
       </h3>
       <PropTable metadata={data.ProgressBar} />
     </div>
