--- conflicted
+++ resolved
@@ -96,19 +96,13 @@
 
       <h4>
         <Anchor id="navs-props-navbar">Navbar</Anchor>
-<<<<<<< HEAD
-=======
         <LinkToSource component={data.Navbar.displayName} />
->>>>>>> 4b550b28
       </h4>
       <PropTable metadata={data.Navbar} />
 
       <h4>
         <Anchor id="navs-props-navbar-toggle">Navbar.Toggle</Anchor>
-<<<<<<< HEAD
-=======
         <LinkToSource component={data.NavbarToggle.displayName} />
->>>>>>> 4b550b28
       </h4>
       <PropTable metadata={data.NavbarToggle} />
     </div>
