import React from 'react';

import Anchor from '../../components/Anchor';
import LinkToSource from '../../components/LinkToSource';
import PropTable from '../../components/PropTable';
import ReactPlayground from '../../components/ReactPlayground';

import ListGroupDefault from '../../examples/ListGroupDefault';
import ListGroupLinked from '../../examples/ListGroupLinked';
import ListGroupActive from '../../examples/ListGroupActive';
import ListGroupStyle from '../../examples/ListGroupStyle';
import ListGroupHeader from '../../examples/ListGroupHeader';
import ListGroupCustom from '../../examples/ListGroupCustom';

export default function ListGroupSection({ data }) {
  return (
    <div className="bs-docs-section">
      <h2 className="page-header">
        <Anchor id="listgroup">List group</Anchor>{' '}
        <small>ListGroup, ListGroupItem</small>
      </h2>

      <p>
        List groups are a flexible and powerful component for displaying not
        only simple lists of elements, but complex ones with custom content.
      </p>

      <h3>
        <Anchor id="listgroup-default">Centers by default</Anchor>
      </h3>
      <ReactPlayground codeText={ListGroupDefault} />

      <h3>
        <Anchor id="listgroup-linked">Linked</Anchor>
      </h3>
      <p>
        Set the <code>href</code> or <code>onClick</code> prop on{' '}
        <code>ListGroupItem</code>, to create a linked or clickable element.
      </p>
      <ReactPlayground codeText={ListGroupLinked} />

      <h3>
        <Anchor id="listgroup-styling-state">Styling by state</Anchor>
      </h3>
      <p>
        Set the <code>active</code> or <code>disabled</code> prop to{' '}
        <code>true</code> to mark or disable the item.
      </p>
      <ReactPlayground codeText={ListGroupActive} />

      <h3>
        <Anchor id="listgroup-styling-color">Styling by color</Anchor>
      </h3>
      <p>
        Set the <code>bsStyle</code> prop to style the item
      </p>
      <ReactPlayground codeText={ListGroupStyle} />

      <h3>
        <Anchor id="listgroup-with-header">With header</Anchor>
      </h3>
      <p>
        Set the <code>header</code> prop to create a structured item, with a
        heading and a body area.
      </p>
      <ReactPlayground codeText={ListGroupHeader} />

      <h3>
        <Anchor id="listgroup-with-custom-children">
          With custom component children
        </Anchor>
      </h3>
      <p>
        When using ListGroupItems directly, ListGroup looks at whether the items
        have href or onClick props to determine which DOM elements to emit.
        However, with custom item components as children to{' '}
        <code>ListGroup</code>, set the
        <code>componentClass</code> prop to specify which element{' '}
        <code>ListGroup</code> should output.
      </p>
      <ReactPlayground codeText={ListGroupCustom} />

      <h3>
        <Anchor id="listgroup-props">Props</Anchor>
      </h3>

      <h4>
        <Anchor id="listgroup-props-group">ListGroup</Anchor>
<<<<<<< HEAD
=======
        <LinkToSource component={data.ListGroup.displayName} />
>>>>>>> 4b550b28
      </h4>
      <PropTable metadata={data.ListGroup} />

      <h4>
        <Anchor id="listgroup-props-item">ListGroupItem</Anchor>
<<<<<<< HEAD
=======
        <LinkToSource component={data.ListGroupItem.displayName} />
>>>>>>> 4b550b28
      </h4>
      <PropTable metadata={data.ListGroupItem} />
    </div>
  );
}

export const query = graphql`
  query ListGroupQuery {
    ListGroup: componentMetadata(displayName: { eq: "ListGroup" }) {
      ...PropTable_metadata
    }
    ListGroupItem: componentMetadata(displayName: { eq: "ListGroupItem" }) {
      ...PropTable_metadata
    }
  }
`;<|MERGE_RESOLUTION|>--- conflicted
+++ resolved
@@ -86,21 +86,13 @@
 
       <h4>
         <Anchor id="listgroup-props-group">ListGroup</Anchor>
-<<<<<<< HEAD
-=======
-        <LinkToSource component={data.ListGroup.displayName} />
->>>>>>> 4b550b28
       </h4>
       <PropTable metadata={data.ListGroup} />
 
       <h4>
         <Anchor id="listgroup-props-item">ListGroupItem</Anchor>
-<<<<<<< HEAD
-=======
         <LinkToSource component={data.ListGroupItem.displayName} />
->>>>>>> 4b550b28
       </h4>
-      <PropTable metadata={data.ListGroupItem} />
     </div>
   );
 }
