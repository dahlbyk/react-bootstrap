--- conflicted
+++ resolved
@@ -37,10 +37,7 @@
 
       <h3>
         <Anchor id="image-props">Props</Anchor>
-<<<<<<< HEAD
-=======
         <LinkToSource component={data.Image.displayName} />
->>>>>>> 4b550b28
       </h3>
       <PropTable metadata={data.Image} />
 
@@ -67,10 +64,7 @@
 
       <h3>
         <Anchor id="thumbnail-props">Props</Anchor>
-<<<<<<< HEAD
-=======
         <LinkToSource component={data.Thumbnail.displayName} />
->>>>>>> 4b550b28
       </h3>
       <PropTable metadata={data.Thumbnail} />
     </div>
