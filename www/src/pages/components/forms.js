import { graphql } from 'gatsby';
import React from 'react';
import Callout from '../../components/Callout';
import ComponentApi from '../../components/ComponentApi';
import LinkedHeading from '../../components/LinkedHeading';
import ReactPlayground from '../../components/ReactPlayground';
import FormBasic from '../../examples/Form/Basic';
import Check from '../../examples/Form/Check';
import CheckApi from '../../examples/Form/CheckApi';
import CheckInline from '../../examples/Form/CheckInline';
import ColorPicker from '../../examples/Form/ColorPicker';
import FormFile from '../../examples/Form/FormFile';
import FormDisabled from '../../examples/Form/FormDisabled';
import FormDisabledInputs from '../../examples/Form/FormDisabledInputs';
import FormGroup from '../../examples/Form/FormGroup';
import FormText from '../../examples/Form/FormText';
import FormLabelSizing from '../../examples/Form/FormLabelSizing';
import GridAutoSizing from '../../examples/Form/GridAutoSizing';
import GridAutoSizingCustom from '../../examples/Form/GridAutoSizingCustom';
import GridAutoSizingColMix from '../../examples/Form/GridAutoSizingColMix';
import GridBasic from '../../examples/Form/GridBasic';
import GridColSizes from '../../examples/Form/GridColSizes';
import GridComplex from '../../examples/Form/GridComplex';
import Horizontal from '../../examples/Form/Horizontal';
import InputReadOnly from '../../examples/Form/InputReadOnly';
import FormInputSizes from '../../examples/Form/InputSizes';
import NoLabels from '../../examples/Form/NoLabels';
import Plaintext from '../../examples/Form/Plaintext';
import Switch from '../../examples/Form/Switch';
import Range from '../../examples/Form/Range';
import SelectBasic from '../../examples/Form/SelectBasic';
import SelectSizes from '../../examples/Form/SelectSizes';
import FormTextControls from '../../examples/Form/TextControls';
import ValidationFormik from '../../examples/Form/ValidationFormik';
import ValidationInputGroup from '../../examples/Form/ValidationInputGroup';
import ValidationNative from '../../examples/Form/ValidationNative';
import ValidationTooltips from '../../examples/Form/ValidationTooltips';
import withLayout from '../../withLayout';

export default withLayout(function FormControlsSection({ data }) {
  return (
    <>
      <LinkedHeading h="1" id="forms">
        Forms
      </LinkedHeading>
      <p>
        The <code>{'<FormControl>'}</code> component renders a form control with
        Bootstrap styling. The <code>{'<FormGroup>'}</code> component wraps a
        form control with proper spacing, along with support for a label, help
        text, and validation state. To ensure accessibility, set{' '}
        <code>controlId</code> on <code>{'<FormGroup>'}</code>, and use{' '}
        <code>{'<FormLabel>'}</code> for the label.
      </p>
      <ReactPlayground codeText={FormBasic} />
      <p>
        The <code>{'<FormControl>'}</code> component directly renders the{' '}
        <code>{'<input>'}</code> or other specified component. If you need to
        access the value of an uncontrolled <code>{'<FormControl>'}</code>,
        attach a <code>ref</code> to it as you would with an uncontrolled input,
        then call <code>ReactDOM.findDOMNode(ref)</code> to get the DOM node.
        You can then interact with that node as you would with any other
        uncontrolled input.
      </p>
      <p>
        If your application contains a large number of form groups, we recommend
        building a higher-level component encapsulating a complete field group
        that renders the label, the control, and any other necessary components.
        We don't provide this out-of-the-box, because the composition of those
        field groups is too specific to an individual application to admit a
        good one-size-fits-all solution.
      </p>
      <LinkedHeading h="2" id="forms-controls">
        Form controls
      </LinkedHeading>
      <p>
        For textual form controls—like <code>input</code>s and{' '}
        <code>textarea</code>s—use the <code>FormControl</code> component.
        FormControl adds some additional styles for general appearance, focus
        state, sizing, and more.
      </p>
      <ReactPlayground codeText={FormTextControls} />
      <LinkedHeading h="3" id="forms-input-sizes">
        Sizing
      </LinkedHeading>
      <p>
        Use <code>size</code> on <code>{'<FormControl>'}</code> and{' '}
        <code>{'<FormLabel>'}</code> to change the size of inputs and labels
        respectively.
      </p>
      <ReactPlayground codeText={FormInputSizes} />
      <LinkedHeading h="3" id="forms-input-readonly">
        Readonly
      </LinkedHeading>
      <p>
        Add the <code>readOnly</code> prop on an input to prevent modification
        of the input's value. Read-only inputs appear lighter (just like
        disabled inputs), but retain the standard cursor.
      </p>
      <ReactPlayground codeText={InputReadOnly} />
      <LinkedHeading h="3" id="forms-input-plaintext">
        Readonly plain text
      </LinkedHeading>
      <p>
        If you want to have readonly elements in your form styled as plain text,
        use the <code>plaintext</code> prop on FormControls to remove the
        default form field styling and preserve the correct margin and padding.
      </p>
      <ReactPlayground codeText={Plaintext} />
      <LinkedHeading h="3" id="forms-file">
        File input
      </LinkedHeading>
      <ReactPlayground codeText={FormFile} />
      <LinkedHeading h="3" id="forms-color">
        Color
      </LinkedHeading>
      <ReactPlayground codeText={ColorPicker} />
      <LinkedHeading h="2" id="forms-form-check">
        Checkboxes and Radios
      </LinkedHeading>
      <p>
        For the non-textual checkbox and radio controls, <code>FormCheck</code>{' '}
        provides a single component for both types that adds some additional
        styling and improved layout.
      </p>
      <LinkedHeading h="3" id="forms-check-stacked">
        Default (stacked)
      </LinkedHeading>
      <p>
        By default, any number of checkboxes and radios that are immediate
        sibling will be vertically stacked and appropriately spaced with
        FormCheck.
      </p>
      <ReactPlayground codeText={Check} />
      <LinkedHeading h="3" id="forms-check-inline">
        Inline
      </LinkedHeading>
      <p>
        Group checkboxes or radios on the same horizontal row by adding the{' '}
        <code>inline</code> prop.
      </p>
      <ReactPlayground codeText={CheckInline} />
      <LinkedHeading h="3" id="forms-check-without-labels">
        Without labels
      </LinkedHeading>
      <p>
        When you render a FormCheck without a label (no <code>children</code>)
        some additional styling is applied to keep the inputs from collapsing.{' '}
        <strong>
          Remember to add an <code>aria-label</code> when omitting labels!
        </strong>
      </p>
      <ReactPlayground codeText={NoLabels} />
      <LinkedHeading h="3" id="forms-check-api">
        Customizing FormCheck rendering
      </LinkedHeading>
      <p>
        When you need tighter control, or want to customize how the{' '}
        <code>FormCheck</code> component renders, it may better to use it's
        constituent parts directly.
      </p>
      <p>
        By provided <code>children</code> to the <code>FormCheck</code> you can
        forgo the default rendering and handle it yourself. (You can still
        provide an <code>id</code> to the <code>FormCheck</code> or{' '}
        <code>FormGroup</code> and have it propagate to the label and input).
      </p>
      <ReactPlayground codeText={CheckApi} />
      <LinkedHeading h="2" id="forms-range">
        Range
      </LinkedHeading>
      Create custom <code>{'<input type="range">'}</code> controls with
      <code>{'<FormRange>'}</code>. The track (the background) and thumb (the
      value) are both styled to appear the same across browsers. As only Firefox
      supports “filling” their track from the left or right of the thumb as a
      means to visually indicate progress, we do not currently support it.
      <ReactPlayground codeText={Range} />
      <LinkedHeading h="2" id="forms-select">
        Select
      </LinkedHeading>
      <ReactPlayground codeText={SelectBasic} />
      <LinkedHeading h="3" id="forms-select-sizes">
        Sizing
      </LinkedHeading>
      <p>
        You may also choose from small and large custom selects to match our
        similarly sized text inputs.
      </p>
      <ReactPlayground codeText={SelectSizes} />
      <LinkedHeading h="2" id="forms-layout">
        Layout
      </LinkedHeading>
      <p>
        FormControl and FormCheck both apply <code>display: block</code> with{' '}
        <code>width: 100%</code> to controls, which means they stack vertically
        by default. Additional components and props can be used to vary this
        layout on a per-form basis.
      </p>
      <LinkedHeading h="3" id="forms-layout-group">
        Form groups
      </LinkedHeading>
      <p>
        The <code>FormGroup</code> component is the easiest way to add some
        structure to forms. It provides a flexible container for grouping of
        labels, controls, optional help text, and form validation messaging. By
        default it only applies margin-bottom. Use it with <code>fieldset</code>
        s, <code>div</code>s, or nearly any other element.
      </p>
      <p>
        You also add the <code>controlId</code> prop to accessibly wire the
        nested label and input together via the <code>id</code>.
      </p>
      <ReactPlayground codeText={FormGroup} />
      <LinkedHeading h="3" id="forms-layout-grid">
        Form grid
      </LinkedHeading>
      <p>
        More complex forms can be built using the grid components. Use these for
        form layouts that require multiple columns, varied widths, and
        additional alignment options.
      </p>
      <ReactPlayground codeText={GridBasic} />
      <p>More complex layouts can also be created with the grid system.</p>
      <ReactPlayground codeText={GridComplex} />
      <LinkedHeading h="4" id="horizontal-forms">
        Horizontal form
      </LinkedHeading>
      <ReactPlayground codeText={Horizontal} />
      <LinkedHeading h="4" id="horizontal-forms-label-sizing">
        Horizontal form label sizing
      </LinkedHeading>
      <p>
        You can size the <code>{'<FormLabel>'}</code> using the column prop as
        shown.
      </p>
      <ReactPlayground codeText={FormLabelSizing} />
      <LinkedHeading h="4" id="forms-col-sizing">
        Column sizing
      </LinkedHeading>
      <p>
        As shown in the previous examples, our grid system allows you to place
        any number of <code>{'<Col>'}</code>s within a <code>{'<Row>'}</code>.
        They'll split the available width equally between them. You may also
        pick a subset of your columns to take up more or less space, while the
        remaining <code>{'<Col>'}</code>s equally split the rest, with specific
        column classes like <code>{'<Col xs={7}>'}</code>.
      </p>
      <ReactPlayground codeText={GridColSizes} />
      <LinkedHeading h="4" id="forms-auto-sizing">
        Auto-sizing
      </LinkedHeading>
      <p>
        The example below uses a flexbox utility to vertically center the
        contents and changes <code>{'<Col>'}</code> to{' '}
        <code>{'<Col xs="auto">'}</code> so that your columns only take up as
        much space as needed. Put another way, the column sizes itself based on
        on the contents.
      </p>
      <ReactPlayground codeText={GridAutoSizing} />
      <p>
        You can then remix that once again with size-specific column classes.
      </p>
      <ReactPlayground codeText={GridAutoSizingColMix} />
      <p>
        And of course <a href="#forms-custom">custom form controls</a> are
        supported.
      </p>
      <ReactPlayground codeText={GridAutoSizingCustom} />
      <LinkedHeading h="2" id="forms-help-text">
        Help text
      </LinkedHeading>
      <p>
        Block-level help text in forms can be created using{' '}
        <code>{'<Form.Text>'}</code>. Inline help text can be flexibly
        implemented using any inline HTML element and utility classes like
        <code>.text-muted</code>.
      </p>
      <Callout>
        <h5>Associating help text with form controls</h5>
        Help text should be explicitly associated with the form control it
        relates to using the <code>aria-describedby</code> attribute. This will
        ensure that assistive technologies—such as screen readers—will announce
        this help text when the user focuses or enters the control.
      </Callout>
      <p>
        Help text below inputs can be styled with <code>{'<Form.Text>'}</code>.
        This component includes <code>display: block</code> and adds some top
        margin for easy spacing from the inputs above.
      </p>
      <ReactPlayground codeText={FormText} />
      <LinkedHeading h="2" id="forms-disabled">
        Disabled forms
      </LinkedHeading>
      <p>
        Add the <code>disabled</code> boolean attribute on an input to prevent
        user interactions and make it appear lighter.
      </p>
      <ReactPlayground codeText={FormDisabledInputs} />
      <p>
        Add the <code>disabled</code> attribute to a <code>{'<fieldset>'}</code>{' '}
        to disable all the controls within.
      </p>
      <ReactPlayground codeText={FormDisabled} />
      <Callout>
        <h5>Caveat with anchors</h5>
        By default, browsers will treat all native form controls (
        <code>{'<input>'}</code>, <code>{'<select>'}</code> and{' '}
        <code>{'<button>'}</code> elements) inside a{' '}
        <code>{'<fieldset disabled>'}</code> as disabled, preventing both
        keyboard and mouse interactions on them. However, if your form also
        includes <code>{'<a ... class="btn btn-*">'}</code> elements, these will
        only be given a style of <code>pointer-events: none</code>. As noted in
        the section about{' '}
        <a href="/components/buttons/#disabled-state">
          disabled state for buttons
        </a>{' '}
        (and specifically in the sub-section for anchor elements), this CSS
        property is not yet standardized and isn’t fully supported in Internet
        Explorer 10, and won’t prevent keyboard users from being able to focus
        or activate these links. So to be safe, use custom JavaScript to disable
        such links.
      </Callout>
      <Callout theme="danger">
        <h4>Cross-browser compatibility</h4>
        While Bootstrap will apply these styles in all browsers, Internet
        Explorer 11 and below don’t fully support the <code>disabled</code>{' '}
        attribute on a <code>{'<fieldset>'}</code>. Use custom JavaScript to
        disable the fieldset in these browsers.
      </Callout>
      <LinkedHeading h="2" id="forms-validation">
        Validation
      </LinkedHeading>
      <p>
        Provide valuable, actionable feedback to your users with form validation
        feedback.
      </p>
      <LinkedHeading h="3" id="forms-validation-native">
        Native HTML5 form validation
      </LinkedHeading>
      <p>
        For native HTML form validation–
        <a href="https://caniuse.com/#feat=form-validation">
          available in all our supported browsers
        </a>
        , the <code>:valid</code> and <code>:invalid</code> pseudo selectors are
        used to apply validation styles as well as display feedback messages.
      </p>
      <p>
        Bootstrap scopes the <code>:valid</code> and <code>:invalid</code>{' '}
        styles to parent <code>.was-validated</code> class, usually applied to
        the <code>{'<Form>'}</code> (you can use the <code>validated</code> prop
        as a shortcut). Otherwise, any required field without a value shows up
        as invalid on page load. This way, you may choose when to activate them
        (typically after form submission is attempted).
      </p>
      <Callout>
        Watch out! Browsers provide their own validation UI by default on{' '}
        <code>form</code>s. You can disable the default UI by adding the HTML{' '}
        <code>noValidate</code> attribute to your <code>{'<Form>'}</code> or{' '}
        <code>{'<form>'}</code> element.
      </Callout>
      <ReactPlayground codeText={ValidationNative} />
      <LinkedHeading h="3" id="forms-validation-libraries">
        Form libraries and server-rendered styles
      </LinkedHeading>
      <p>
        It's often beneficial (especially in React) to handle form validation
        via a library like Formik, or react-formal. In those cases,{' '}
        <code>isValid</code> and <code>isInvalid</code> props can be added to
        form controls to manually apply validation styles. Below is a quick
        example integrating with{' '}
        <a href="https://github.com/jaredpalmer/formik">Formik</a>.
      </p>
      <ReactPlayground codeText={ValidationFormik} />
      <LinkedHeading h="3" id="forms-validation-tooltips">
        Tooltips
      </LinkedHeading>
      <p>
        If your form layout allows it, you can use the <code>tooltip</code> prop
        to display validation feedback in a styled tooltip. Be sure to have a
        parent with <code>position: relative</code> on it for tooltip
        positioning. In the example below, our column classes have this already,
        but your project may require an alternative setup.
      </p>
      <ReactPlayground codeText={ValidationTooltips} />
<<<<<<< HEAD
=======

      <LinkedHeading h="3" id="forms-validation-input-group">
        Input group validation
      </LinkedHeading>
      <p>
        To properly show rounded corners in an <code>{'<InputGroup>'}</code>{' '}
        with validation, the <code>{'<InputGroup>'}</code> requires the{' '}
        <code>hasValidation</code> prop.
      </p>
      <ReactPlayground codeText={ValidationInputGroup} />

>>>>>>> d9f13975
      <LinkedHeading h="3" id="forms-validation-examples">
        Examples
      </LinkedHeading>
      <LinkedHeading h="2" id="forms-custom">
        Custom forms
      </LinkedHeading>
      <p>
        For even more customization and cross browser consistency, use our
        completely custom form elements to replace the browser defaults. They’re
        built on top of semantic and accessible markup, so they’re solid
        replacements for any default form control.
      </p>
      <LinkedHeading h="3" id="forms-custom-switch">
        Switches
      </LinkedHeading>
      <p>
        A switch has the markup of a custom checkbox but uses{' '}
        <code>type="switch"</code> to render a toggle switch. Switches also
        support the same customizable children as <code>{'<FormCheck>'}</code>.
      </p>
      <ReactPlayground codeText={Switch} />
      <Callout>
        You can also use the <code>{'<Form.Switch>'}</code> alias which
        encapsulates the above, in a very small component wrapper.
      </Callout>
      <LinkedHeading h="2" id="forms-api">
        API
      </LinkedHeading>
      <ComponentApi metadata={data.Form} />
      <ComponentApi metadata={data.FormGroup} exportedBy={data.Form} />
      <ComponentApi metadata={data.FormLabel} exportedBy={data.Form} />
      <ComponentApi metadata={data.FormText} exportedBy={data.Form} />
      <ComponentApi metadata={data.FormControl} exportedBy={data.Form} />
      <ComponentApi metadata={data.Feedback} exportedBy={data.FormControl} />
      <ComponentApi metadata={data.FormCheck} exportedBy={data.Form} />
      <ComponentApi
        metadata={data.FormCheckInput}
        exportedBy={data.FormCheck}
      />
      <ComponentApi
        metadata={data.FormCheckLabel}
        exportedBy={data.FormCheck}
      />
      <ComponentApi metadata={data.FormRange} exportedBy={data.Form} />
      <ComponentApi metadata={data.FormSelect} exportedBy={data.Form} />
    </>
  );
});

export const query = graphql`
  query FormQuery {
    Form: componentMetadata(displayName: { eq: "Form" }) {
      ...ComponentApi_metadata
    }
    FormGroup: componentMetadata(displayName: { eq: "FormGroup" }) {
      ...ComponentApi_metadata
    }
    FormControl: componentMetadata(displayName: { eq: "FormControl" }) {
      ...ComponentApi_metadata
    }
    FormLabel: componentMetadata(displayName: { eq: "FormLabel" }) {
      ...ComponentApi_metadata
    }
    FormText: componentMetadata(displayName: { eq: "FormText" }) {
      ...ComponentApi_metadata
    }
    FormCheck: componentMetadata(displayName: { eq: "FormCheck" }) {
      ...ComponentApi_metadata
    }
    FormCheckInput: componentMetadata(displayName: { eq: "FormCheckInput" }) {
      ...ComponentApi_metadata
    }
    FormCheckLabel: componentMetadata(displayName: { eq: "FormCheckLabel" }) {
      ...ComponentApi_metadata
    }
    Feedback: componentMetadata(displayName: { eq: "Feedback" }) {
      ...ComponentApi_metadata
    }
    FormRange: componentMetadata(displayName: { eq: "FormRange" }) {
      ...ComponentApi_metadata
    }
    FormSelect: componentMetadata(displayName: { eq: "FormSelect" }) {
      ...ComponentApi_metadata
    }
  }
`;<|MERGE_RESOLUTION|>--- conflicted
+++ resolved
@@ -382,9 +382,6 @@
         but your project may require an alternative setup.
       </p>
       <ReactPlayground codeText={ValidationTooltips} />
-<<<<<<< HEAD
-=======
-
       <LinkedHeading h="3" id="forms-validation-input-group">
         Input group validation
       </LinkedHeading>
@@ -394,8 +391,6 @@
         <code>hasValidation</code> prop.
       </p>
       <ReactPlayground codeText={ValidationInputGroup} />
-
->>>>>>> d9f13975
       <LinkedHeading h="3" id="forms-validation-examples">
         Examples
       </LinkedHeading>
