import React from 'react';
import Row from 'react-bootstrap/lib/Row';
import Col from 'react-bootstrap/lib/Col';
import Panel from 'react-bootstrap/lib/Panel';

import Anchor from '../../components/Anchor';

export default class Page extends React.Component {
  shouldComponentUpdate() {
    return false;
  }

  render() {
    return (
      <div>
        <div className="bs-docs-section">
          <h2 className="page-header">
            <Anchor id="install">Install</Anchor>
          </h2>
          <Row>
            <Col sm={6}>
              <Panel header="npm (recommended)" className="bs-docs-code-panel">
                <pre>
                  <code>{`
$ npm install --save react react-dom
$ npm install --save react-bootstrap
                `}</code>
                </pre>
              </Panel>
            </Col>
            <Col sm={6}>
              <Panel header="bower" className="bs-docs-code-panel">
                <pre>
                  <code>{`
$ bower install react
$ bower install react-bootstrap
                `}</code>
                </pre>
              </Panel>
            </Col>
          </Row>
          <h2>Stylesheets</h2>
          <p>
            Because React-Bootstrap doesn't depend on a very precise version of
            Bootstrap, we don't ship with any included css. However, some
            stylesheet <strong>is required</strong> to use these components. How
            and which bootstrap styles you include is up to you, but the
            simplest way is to include the latest styles from the CDN.
          </p>
<<<<<<< HEAD
=======
          <div className="bs-callout bs-callout-warning">
            <p>
              React-Bootstrap currently targets Bootstrap v3. To use
              React-Bootstrap, include the CSS for Bootstrap v3 instead of
              Bootstrap v4.
            </p>
          </div>
>>>>>>> 4b550b28
          <pre>
            <code>{`
<!-- Latest compiled and minified CSS -->
<link rel="stylesheet" href="https://maxcdn.bootstrapcdn.com/bootstrap/3.3.7/css/bootstrap.min.css" integrity="sha384-BVYiiSIFeK1dGmJRAkycuHAHRg32OmUcww7on3RYdg4Va+PmSTsz/K68vbdEjh4u" crossorigin="anonymous">

<!-- Optional theme -->
<<<<<<< HEAD
<link rel="stylesheet" href="https://maxcdn.bootstrapcdn.com/bootstrap/latest/css/bootstrap-theme.min.css">
          `}</code>
          </pre>
          />
=======
<link rel="stylesheet" href="https://maxcdn.bootstrapcdn.com/bootstrap/3.3.7/css/bootstrap-theme.min.css" integrity="sha384-rHyoN1iRsVXV4nD0JutlnGaslCJuC7uwjduW9SVrLvRYooPp2bWYgmgJQIXwl/Sp" crossorigin="anonymous">
          `}</code>
          </pre>
>>>>>>> 4b550b28
          <p>
            For more advanced use cases you can also use a bundler like Webpack
            or Browserify to include the css files for you as part of your build
            process but that is beyond the scope of this guide. Also see{' '}
            <a href="http://getbootstrap.com/customize/">
              http://getbootstrap.com/customize/
            </a>{' '}
            for details about customizing stylesheets to match your component
            use.
          </p>
          <h3>Themes</h3>
          <p>
            React-Bootstrap is compatible with existing Bootstrap themes. Just
            follow the installation instructions for your theme of choice.
          </p>
          <div className="bs-callout bs-callout-warning">
            <p>
<<<<<<< HEAD
              Because React-Bootstrap completely re-implements the JavaScript
              bits of Bootstrap, it's not automatically compatible with themes
              that extend the default JavaScript behaviors.
=======
              Because React-Bootstrap completely reimplements Bootstrap's
              JavaScript, it's not automatically compatible with themes that
              extend the default JavaScript behaviors.
>>>>>>> 4b550b28
            </p>
          </div>
          <h2 className="page-header">
            <Anchor id="commonjs">Javascript</Anchor>
          </h2>
          <p>
            React-Bootstrap is a complete re-implementation of the Bootstrap
            components using React. It has no dependency on either{' '}
            <code>bootstrap.js</code> or jQuery. If you have React setup and
            React-Bootstrap installed you have everything you need.
          </p>
          <p>
            You can consume the library as CommonJS modules, ES6 modules via
            Babel, AMD, or as a global JS script.
          </p>
          <div className="bs-callout bs-callout-info">
            <h4>Bundle size optimization</h4>
            <p>
              If you install React-Bootstrap using <strong>npm</strong>, you can
              import individual components from <code>react-bootstrap/lib</code>{' '}
              rather than the entire library. Doing so pulls in only the
              specific components that you use, which can significantly reduce
              the size of your client bundle.
            </p>
          </div>
          <h3>
            <Anchor id="commonjs">CommonJS</Anchor>
          </h3>
          <pre>
            <code>{`
var Alert = require('react-bootstrap/lib/Alert');
// or
var Alert = require('react-bootstrap').Alert;`}</code>
          </pre>
          />
          <h3>
            <Anchor id="es6">ES6</Anchor>
          </h3>
          <p>
            Es6 modules aren't supported natively yet, but you can use the
            syntax now with the help of a transpiler like Babel.
          </p>
          <pre>
            <code>{`
import Button from 'react-bootstrap/lib/Button';
// or
import { Button } from 'react-bootstrap';`}</code>
          </pre>
          <h3>
            <Anchor id="amd">AMD</Anchor>
          </h3>
          <div className="bs-callout bs-callout-danger">
            <p>
              AMD support is limited to requiring the entire package. If you
              only want to consume specific components, consider using npm and
              CommonJS modules instead.
            </p>
          </div>
          <pre>
            <code>{`
define(['react-bootstrap'], function(ReactBootstrap) {
var Alert = ReactBootstrap.Alert;
...
});`}</code>
          </pre>
          <h3>
            <Anchor id="browser-globals">Browser globals</Anchor>
          </h3>
          <p>
            We provide <code>react-bootstrap.js</code> and{' '}
            <code>react-bootstrap.min.js</code> bundles with all components
            exported on the <code>window.ReactBootstrap</code> object. These
            bundles are available on{' '}
            <a href="https://cdnjs.com/libraries/react-bootstrap">CDNJS</a>, and
            in both the Bower and NPM packages.
          </p>
          <pre>
            <code>{`
<script src="https://cdnjs.cloudflare.com/ajax/libs/react/<react-version>/react.min.js"></script>
<script src="https://cdnjs.cloudflare.com/ajax/libs/react/<react-version>/react-dom.min.js"></script>
<script src="https://cdnjs.cloudflare.com/ajax/libs/react-bootstrap/<version>/react-bootstrap.min.js"></script>
<script>
var Alert = ReactBootstrap.Alert;
</script>`}</code>
          </pre>
        </div>
        <div className="bs-docs-section">
          <h2 className="page-header">
            <Anchor id="browser-support">Browser support</Anchor>
          </h2>
          <p>
            We aim to support all browsers supported by both{' '}
            <a href="http://facebook.github.io/react/docs/working-with-the-browser.html#browser-support-and-polyfills">
              React
            </a>{' '}
            and{' '}
            <a href="http://getbootstrap.com/getting-started/#support">
              Bootstrap
            </a>.
          </p>
          <p>
            Unfortunately, due to the lack of resources and the will of
            dedicating the efforts to modern browsers and getting closer to
            Bootstrap's features, we will not be testing{' '}
            <code>react-bootstrap</code> against IE8 anymore.
            <br />We will however continue supporting IE8 as long as people
            submit PRs addressing compatibility issues with it.
          </p>

          <p>
            React requires{' '}
            <a href="http://facebook.github.io/react/docs/working-with-the-browser.html#browser-support-and-polyfills">
              polyfills for non-ES5 capable browsers.
            </a>
          </p>

          <div className="highlight">
            <pre>
              <code>{`
<!--[if lt IE 9]>
<script src="//cdnjs.cloudflare.com/ajax/libs/html5shiv/3.7.2/html5shiv.min.js"></script>
<script src="//cdnjs.cloudflare.com/ajax/libs/html5shiv/3.7.2/html5shiv-printshiv.min.js"></script>
<script src="//cdnjs.cloudflare.com/ajax/libs/es5-shim/3.4.0/es5-shim.js"></script>
<script src="//cdnjs.cloudflare.com/ajax/libs/es5-shim/3.4.0/es5-sham.js"></script>
<![endif]-->`}</code>
            </pre>
          </div>
        </div>
      </div>
    );
  }
}<|MERGE_RESOLUTION|>--- conflicted
+++ resolved
@@ -47,32 +47,16 @@
             and which bootstrap styles you include is up to you, but the
             simplest way is to include the latest styles from the CDN.
           </p>
-<<<<<<< HEAD
-=======
-          <div className="bs-callout bs-callout-warning">
-            <p>
-              React-Bootstrap currently targets Bootstrap v3. To use
-              React-Bootstrap, include the CSS for Bootstrap v3 instead of
-              Bootstrap v4.
-            </p>
-          </div>
->>>>>>> 4b550b28
           <pre>
             <code>{`
 <!-- Latest compiled and minified CSS -->
 <link rel="stylesheet" href="https://maxcdn.bootstrapcdn.com/bootstrap/3.3.7/css/bootstrap.min.css" integrity="sha384-BVYiiSIFeK1dGmJRAkycuHAHRg32OmUcww7on3RYdg4Va+PmSTsz/K68vbdEjh4u" crossorigin="anonymous">
 
 <!-- Optional theme -->
-<<<<<<< HEAD
 <link rel="stylesheet" href="https://maxcdn.bootstrapcdn.com/bootstrap/latest/css/bootstrap-theme.min.css">
           `}</code>
           </pre>
           />
-=======
-<link rel="stylesheet" href="https://maxcdn.bootstrapcdn.com/bootstrap/3.3.7/css/bootstrap-theme.min.css" integrity="sha384-rHyoN1iRsVXV4nD0JutlnGaslCJuC7uwjduW9SVrLvRYooPp2bWYgmgJQIXwl/Sp" crossorigin="anonymous">
-          `}</code>
-          </pre>
->>>>>>> 4b550b28
           <p>
             For more advanced use cases you can also use a bundler like Webpack
             or Browserify to include the css files for you as part of your build
@@ -90,15 +74,9 @@
           </p>
           <div className="bs-callout bs-callout-warning">
             <p>
-<<<<<<< HEAD
-              Because React-Bootstrap completely re-implements the JavaScript
-              bits of Bootstrap, it's not automatically compatible with themes
-              that extend the default JavaScript behaviors.
-=======
               Because React-Bootstrap completely reimplements Bootstrap's
               JavaScript, it's not automatically compatible with themes that
               extend the default JavaScript behaviors.
->>>>>>> 4b550b28
             </p>
           </div>
           <h2 className="page-header">
