<<<<<<< HEAD
const panelInstance = (
  <Panel>
    <Panel.Body>Panel content</Panel.Body>
    <Panel.Footer>Panel footer</Panel.Footer>
  </Panel>
);

render(panelInstance);
=======
<Panel>
  <Panel.Body>Panel content</Panel.Body>
  <Panel.Footer>Panel footer</Panel.Footer>
</Panel>;
>>>>>>> 4b550b28
<|MERGE_RESOLUTION|>--- conflicted
+++ resolved
@@ -1,15 +1,4 @@
-<<<<<<< HEAD
-const panelInstance = (
-  <Panel>
-    <Panel.Body>Panel content</Panel.Body>
-    <Panel.Footer>Panel footer</Panel.Footer>
-  </Panel>
-);
-
-render(panelInstance);
-=======
 <Panel>
   <Panel.Body>Panel content</Panel.Body>
   <Panel.Footer>Panel footer</Panel.Footer>
-</Panel>;
->>>>>>> 4b550b28
+</Panel>;