<<<<<<< HEAD
const buttonInstance = (
  <ButtonToolbar>
    <DropdownButton
      bsStyle="default"
      title="No caret"
      noCaret
      id="dropdown-no-caret"
    >
      <MenuItem eventKey="1">Action</MenuItem>
      <MenuItem eventKey="2">Another action</MenuItem>
      <MenuItem eventKey="3">Something else here</MenuItem>
      <MenuItem divider />
      <MenuItem eventKey="4">Separated link</MenuItem>
    </DropdownButton>
  </ButtonToolbar>
);

render(buttonInstance);
=======
<ButtonToolbar>
  <DropdownButton
    bsStyle="default"
    title="No caret"
    noCaret
    id="dropdown-no-caret"
  >
    <MenuItem eventKey="1">Action</MenuItem>
    <MenuItem eventKey="2">Another action</MenuItem>
    <MenuItem eventKey="3">Something else here</MenuItem>
    <MenuItem divider />
    <MenuItem eventKey="4">Separated link</MenuItem>
  </DropdownButton>
</ButtonToolbar>;
>>>>>>> 4b550b28
<|MERGE_RESOLUTION|>--- conflicted
+++ resolved
@@ -1,23 +1,3 @@
-<<<<<<< HEAD
-const buttonInstance = (
-  <ButtonToolbar>
-    <DropdownButton
-      bsStyle="default"
-      title="No caret"
-      noCaret
-      id="dropdown-no-caret"
-    >
-      <MenuItem eventKey="1">Action</MenuItem>
-      <MenuItem eventKey="2">Another action</MenuItem>
-      <MenuItem eventKey="3">Something else here</MenuItem>
-      <MenuItem divider />
-      <MenuItem eventKey="4">Separated link</MenuItem>
-    </DropdownButton>
-  </ButtonToolbar>
-);
-
-render(buttonInstance);
-=======
 <ButtonToolbar>
   <DropdownButton
     bsStyle="default"
@@ -31,5 +11,4 @@
     <MenuItem divider />
     <MenuItem eventKey="4">Separated link</MenuItem>
   </DropdownButton>
-</ButtonToolbar>;
->>>>>>> 4b550b28
+</ButtonToolbar>;