--- conflicted
+++ resolved
@@ -9,27 +9,6 @@
     </SplitButton>
   </ButtonToolbar>
 
-<<<<<<< HEAD
-    <ButtonToolbar>
-      <SplitButton
-        bsStyle="primary"
-        title="Right dropup"
-        dropup
-        pullRight
-        id="split-button-dropup-pull-right"
-      >
-        <MenuItem eventKey="1">Action</MenuItem>
-        <MenuItem eventKey="2">Another action</MenuItem>
-        <MenuItem eventKey="3">Something else here</MenuItem>
-        <MenuItem divider />
-        <MenuItem eventKey="4">Separated link</MenuItem>
-      </SplitButton>
-    </ButtonToolbar>
-  </div>
-);
-
-render(buttonsInstance);
-=======
   <ButtonToolbar>
     <SplitButton
       bsStyle="primary"
@@ -45,5 +24,4 @@
       <MenuItem eventKey="4">Separated link</MenuItem>
     </SplitButton>
   </ButtonToolbar>
-</div>;
->>>>>>> 4b550b28
+</div>;