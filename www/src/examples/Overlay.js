--- conflicted
+++ resolved
@@ -11,11 +11,7 @@
   }
 
   getTarget() {
-<<<<<<< HEAD
-    return ReactDOM.findDOMNode(this.refs.target);
-=======
     return ReactDOM.findDOMNode(this.target);
->>>>>>> 4b550b28
   }
 
   handleToggle() {
