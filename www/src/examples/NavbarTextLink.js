<<<<<<< HEAD
const navbarInstance = (
  <Navbar>
    <Navbar.Header>
      <Navbar.Brand>
        <a href="#home">Brand</a>
      </Navbar.Brand>
      <Navbar.Toggle />
    </Navbar.Header>
    <Navbar.Collapse>
      <Navbar.Text>
        Signed in as: <Navbar.Link href="#">Mark Otto</Navbar.Link>
      </Navbar.Text>
      <Navbar.Text pullRight>Have a great day!</Navbar.Text>
    </Navbar.Collapse>
  </Navbar>
);

render(navbarInstance);
=======
<Navbar>
  <Navbar.Header>
    <Navbar.Brand>
      <a href="#home">Brand</a>
    </Navbar.Brand>
    <Navbar.Toggle />
  </Navbar.Header>
  <Navbar.Collapse>
    <Navbar.Text>
      Signed in as: <Navbar.Link href="#">Mark Otto</Navbar.Link>
    </Navbar.Text>
    <Navbar.Text pullRight>Have a great day!</Navbar.Text>
  </Navbar.Collapse>
</Navbar>;
>>>>>>> 4b550b28
<|MERGE_RESOLUTION|>--- conflicted
+++ resolved
@@ -1,23 +1,3 @@
-<<<<<<< HEAD
-const navbarInstance = (
-  <Navbar>
-    <Navbar.Header>
-      <Navbar.Brand>
-        <a href="#home">Brand</a>
-      </Navbar.Brand>
-      <Navbar.Toggle />
-    </Navbar.Header>
-    <Navbar.Collapse>
-      <Navbar.Text>
-        Signed in as: <Navbar.Link href="#">Mark Otto</Navbar.Link>
-      </Navbar.Text>
-      <Navbar.Text pullRight>Have a great day!</Navbar.Text>
-    </Navbar.Collapse>
-  </Navbar>
-);
-
-render(navbarInstance);
-=======
 <Navbar>
   <Navbar.Header>
     <Navbar.Brand>
@@ -31,5 +11,4 @@
     </Navbar.Text>
     <Navbar.Text pullRight>Have a great day!</Navbar.Text>
   </Navbar.Collapse>
-</Navbar>;
->>>>>>> 4b550b28
+</Navbar>;