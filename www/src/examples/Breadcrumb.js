<<<<<<< HEAD
const breadcrumbInstance = (
  <Breadcrumb>
    <Breadcrumb.Item href="#">Home</Breadcrumb.Item>
    <Breadcrumb.Item href="http://getbootstrap.com/components/#breadcrumbs">
      Library
    </Breadcrumb.Item>
    <Breadcrumb.Item active>Data</Breadcrumb.Item>
  </Breadcrumb>
);

render(breadcrumbInstance);
=======
<Breadcrumb>
  <Breadcrumb.Item href="#">Home</Breadcrumb.Item>
  <Breadcrumb.Item href="http://getbootstrap.com/components/#breadcrumbs">
    Library
  </Breadcrumb.Item>
  <Breadcrumb.Item active>Data</Breadcrumb.Item>
</Breadcrumb>;
>>>>>>> 4b550b28
<|MERGE_RESOLUTION|>--- conflicted
+++ resolved
@@ -1,21 +1,7 @@
-<<<<<<< HEAD
-const breadcrumbInstance = (
-  <Breadcrumb>
-    <Breadcrumb.Item href="#">Home</Breadcrumb.Item>
-    <Breadcrumb.Item href="http://getbootstrap.com/components/#breadcrumbs">
-      Library
-    </Breadcrumb.Item>
-    <Breadcrumb.Item active>Data</Breadcrumb.Item>
-  </Breadcrumb>
-);
-
-render(breadcrumbInstance);
-=======
 <Breadcrumb>
   <Breadcrumb.Item href="#">Home</Breadcrumb.Item>
   <Breadcrumb.Item href="http://getbootstrap.com/components/#breadcrumbs">
     Library
   </Breadcrumb.Item>
   <Breadcrumb.Item active>Data</Breadcrumb.Item>
-</Breadcrumb>;
->>>>>>> 4b550b28
+</Breadcrumb>;