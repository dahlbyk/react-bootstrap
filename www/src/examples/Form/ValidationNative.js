function FormExample() {
  const [validated, setValidated] = useState(false);

  const handleSubmit = (event) => {
    const form = event.currentTarget;
    if (form.checkValidity() === false) {
      event.preventDefault();
      event.stopPropagation();
    }

    setValidated(true);
  };

  return (
    <Form noValidate validated={validated} onSubmit={handleSubmit}>
      <Row className="mb-3">
        <Form.Group as={Col} md="4" controlId="validationCustom01">
          <Form.Label>First name</Form.Label>
          <Form.Control
            required
            type="text"
            placeholder="First name"
            defaultValue="Mark"
          />
          <Form.Control.Feedback>Looks good!</Form.Control.Feedback>
        </Form.Group>
        <Form.Group as={Col} md="4" controlId="validationCustom02">
          <Form.Label>Last name</Form.Label>
          <Form.Control
            required
            type="text"
            placeholder="Last name"
            defaultValue="Otto"
          />
          <Form.Control.Feedback>Looks good!</Form.Control.Feedback>
        </Form.Group>
        <Form.Group as={Col} md="4" controlId="validationCustomUsername">
          <Form.Label>Username</Form.Label>
<<<<<<< HEAD
          <InputGroup>
            <InputGroup.Text id="inputGroupPrepend">@</InputGroup.Text>
=======
          <InputGroup hasValidation>
            <InputGroup.Prepend>
              <InputGroup.Text id="inputGroupPrepend">@</InputGroup.Text>
            </InputGroup.Prepend>
>>>>>>> d9f13975
            <Form.Control
              type="text"
              placeholder="Username"
              aria-describedby="inputGroupPrepend"
              required
            />
            <Form.Control.Feedback type="invalid">
              Please choose a username.
            </Form.Control.Feedback>
          </InputGroup>
        </Form.Group>
      </Row>
      <Row className="mb-3">
        <Form.Group as={Col} md="6" controlId="validationCustom03">
          <Form.Label>City</Form.Label>
          <Form.Control type="text" placeholder="City" required />
          <Form.Control.Feedback type="invalid">
            Please provide a valid city.
          </Form.Control.Feedback>
        </Form.Group>
        <Form.Group as={Col} md="3" controlId="validationCustom04">
          <Form.Label>State</Form.Label>
          <Form.Control type="text" placeholder="State" required />
          <Form.Control.Feedback type="invalid">
            Please provide a valid state.
          </Form.Control.Feedback>
        </Form.Group>
        <Form.Group as={Col} md="3" controlId="validationCustom05">
          <Form.Label>Zip</Form.Label>
          <Form.Control type="text" placeholder="Zip" required />
          <Form.Control.Feedback type="invalid">
            Please provide a valid zip.
          </Form.Control.Feedback>
        </Form.Group>
      </Row>
      <Form.Group className="mb-3">
        <Form.Check
          required
          label="Agree to terms and conditions"
          feedback="You must agree before submitting."
        />
      </Form.Group>
      <Button type="submit">Submit form</Button>
    </Form>
  );
}

render(<FormExample />);<|MERGE_RESOLUTION|>--- conflicted
+++ resolved
@@ -36,15 +36,8 @@
         </Form.Group>
         <Form.Group as={Col} md="4" controlId="validationCustomUsername">
           <Form.Label>Username</Form.Label>
-<<<<<<< HEAD
-          <InputGroup>
+          <InputGroup hasValidation>
             <InputGroup.Text id="inputGroupPrepend">@</InputGroup.Text>
-=======
-          <InputGroup hasValidation>
-            <InputGroup.Prepend>
-              <InputGroup.Text id="inputGroupPrepend">@</InputGroup.Text>
-            </InputGroup.Prepend>
->>>>>>> d9f13975
             <Form.Control
               type="text"
               placeholder="Username"
