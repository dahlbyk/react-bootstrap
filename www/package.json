--- conflicted
+++ resolved
@@ -13,24 +13,6 @@
     "@reach/router": "^1.1.1",
     "bootstrap": "^4.0.0",
     "classnames": "^2.2.5",
-<<<<<<< HEAD
-    "gatsby": "^2.0.0-rc.11",
-    "gatsby-link": "^2.0.0-rc.2",
-    "gatsby-plugin-catch-links": "2.0.1-1",
-    "gatsby-plugin-layout": "^1.0.0-beta.1",
-    "gatsby-plugin-less": "^2.0.0-rc.1",
-    "gatsby-remark-prismjs": "^3.0.0-rc.2",
-    "gatsby-source-filesystem": "^2.0.1-rc.1",
-    "gatsby-transformer-react-docgen": "^2.1.1-rc.1",
-    "gatsby-transformer-remark": "^2.1.1-rc.1",
-    "less": "^2.0.0",
-    "lodash": "^4.15.0",
-    "prismjs": "^1.15.0",
-    "prop-types": "^15.6.0",
-    "react": "^16.4.2",
-    "react-docgen": "3.0.0-rc.0",
-    "react-dom": "^16.4.2",
-=======
     "common-tags": "^1.8.0",
     "css-literal-loader": "^0.5.2",
     "dom-helpers": "^3.3.1",
@@ -58,7 +40,6 @@
     "react-context-toolbox": "^1.2.1",
     "react-docgen": "3.0.0-rc.0",
     "react-dom": "^16.4.1",
->>>>>>> 2205cd03
     "react-helmet": "^5.2.0",
     "react-live": "^1.9.2",
     "recompose": "^0.28.0",
@@ -66,8 +47,6 @@
     "shakespeare-data": "^2.5.0",
     "yup": "^0.24.1"
   },
-<<<<<<< HEAD
-=======
   "resolutions": {
     "react-docgen": "3.0.0-rc.1"
   },
@@ -77,7 +56,6 @@
       "parser": "4catalyzer"
     }
   },
->>>>>>> 2205cd03
   "homepage": "https://react-bootstrap.github.io/",
   "keywords": [
     "gatsby"
@@ -91,17 +69,7 @@
     "start": "yarn develop",
     "develop": "gatsby develop",
     "build": "gatsby build",
-<<<<<<< HEAD
-    "deploy": "gatsby build --prefix-links && gh-pages -d public"
-  },
-  "resolutions": {
-    "react-docgen": "3.0.0-rc.0"
-  },
-  "devDependencies": {
-    "gatsby-codemods": "^1.0.0-rc.3"
-=======
     "deploy": "gatsby build --prefix-links && gh-pages -d public",
     "sort": "import-sort 'src/pages/**/*.js'"
->>>>>>> 2205cd03
   }
 }