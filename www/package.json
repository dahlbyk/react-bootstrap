--- conflicted
+++ resolved
@@ -40,11 +40,7 @@
     "@restart/hooks": "^0.3.26",
     "ast-types": "^0.14.2",
     "astroturf": "^0.10.5",
-<<<<<<< HEAD
     "bootstrap": "^5.0.0-beta1",
-=======
-    "bootstrap": "^4.6.0",
->>>>>>> d9f13975
     "classnames": "^2.2.6",
     "common-tags": "^1.8.0",
     "copy-text-to-clipboard": "^3.0.0",
