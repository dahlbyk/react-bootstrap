{
  "name": "react-bootstrap-docs",
  "version": "1.0.0",
  "description": "React-Bootstrap Documentation",
  "keywords": [
    "gatsby"
  ],
  "homepage": "https://react-bootstrap.github.io/",
  "bugs": {
    "url": "https://github.com/react-bootstrap/react-bootstrap/issues"
  },
  "license": "MIT",
  "author": "Jason Quense",
  "repository": {
    "type": "git",
    "url": "git+https://github.com/react-bootstrap/react-bootstrap.git"
  },
  "scripts": {
    "start": "yarn develop",
    "develop": "gatsby develop",
    "build": "gatsby build",
    "deploy": "gatsby build --prefix-paths && yarn push-docs",
    "push-docs": "gh-pages -d public --branch master --repo \"https://github.com/react-bootstrap/react-bootstrap.github.io.git\"",
    "sort": "import-sort 'src/pages/**/*.js'"
  },
  "importSort": {
    ".js": {
      "style": "module",
      "parser": "4catalyzer"
    }
  },
  "devDependencies": {
    "@fortawesome/fontawesome-svg-core": "^1.2.32",
    "@fortawesome/free-brands-svg-icons": "^5.15.1",
    "@fortawesome/free-solid-svg-icons": "^5.15.1",
    "@fortawesome/react-fontawesome": "^0.1.12",
    "@mdx-js/mdx": "^1.6.21",
    "@mdx-js/react": "^1.6.21",
    "@restart/context": "^2.1.4",
    "@restart/hooks": "^0.3.25",
<<<<<<< HEAD
    "ast-types": "^0.13.4",
    "astroturf": "^0.10.4",
    "bootstrap": "^5.0.0-alpha2",
=======
    "ast-types": "^0.14.2",
    "astroturf": "^0.10.5",
    "bootstrap": "^4.5.3",
>>>>>>> fe935c59
    "classnames": "^2.2.6",
    "common-tags": "^1.8.0",
    "copy-text-to-clipboard": "^2.2.0",
    "docsearch.js": "^2.6.3",
    "dom-helpers": "^5.2.0",
    "formik": "^2.2.3",
    "gatsby": "^2.25.3",
    "gatsby-plugin-astroturf": "^0.2.1",
    "gatsby-plugin-catch-links": "^2.3.15",
    "gatsby-plugin-mdx": "^1.3.1",
    "gatsby-plugin-react-helmet": "^3.3.14",
    "gatsby-plugin-sass": "^2.4.2",
    "gatsby-remark-prismjs": "^3.6.0",
    "gatsby-source-filesystem": "2.4.2",
    "gatsby-transformer-react-docgen": "^5.2.15",
    "gatsby-transformer-remark": "^2.9.2",
    "gh-pages": "^3.1.0",
    "holderjs": "^2.9.7",
    "import-sort-cli": "^6.0.0",
    "import-sort-parser-4catalyzer": "^4.0.1",
    "import-sort-style-module": "^6.0.0",
    "lodash": "^4.17.20",
    "node-sass": "^4.14.1",
    "prismjs": "^1.22.0",
    "prop-types": "^15.7.2",
    "react": "^16.14.0",
    "react-docgen": "^5.3.1",
    "react-dom": "^16.14.0",
    "react-helmet": "^6.1.0",
    "react-live": "^2.2.3",
    "remark-slug": "^6.0.0",
    "shakespeare-data": "^3.0.0",
    "yup": "^0.29.3"
  }
}<|MERGE_RESOLUTION|>--- conflicted
+++ resolved
@@ -38,15 +38,9 @@
     "@mdx-js/react": "^1.6.21",
     "@restart/context": "^2.1.4",
     "@restart/hooks": "^0.3.25",
-<<<<<<< HEAD
-    "ast-types": "^0.13.4",
-    "astroturf": "^0.10.4",
-    "bootstrap": "^5.0.0-alpha2",
-=======
     "ast-types": "^0.14.2",
     "astroturf": "^0.10.5",
-    "bootstrap": "^4.5.3",
->>>>>>> fe935c59
+    "bootstrap": "^5.0.0-alpha3",
     "classnames": "^2.2.6",
     "common-tags": "^1.8.0",
     "copy-text-to-clipboard": "^2.2.0",
