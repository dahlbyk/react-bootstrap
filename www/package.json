{
  "name": "react-bootstrap-docs",
  "version": "1.0.0",
  "description": "React-Bootstrap Documentation",
  "keywords": [
    "gatsby"
  ],
  "homepage": "https://react-bootstrap.github.io/",
  "bugs": {
    "url": "https://github.com/react-bootstrap/react-bootstrap/issues"
  },
  "license": "MIT",
  "author": "Jason Quense",
  "repository": {
    "type": "git",
    "url": "git+https://github.com/react-bootstrap/react-bootstrap.git"
  },
  "scripts": {
    "start": "yarn develop",
    "develop": "gatsby develop",
    "build": "gatsby build",
    "deploy": "gatsby build --prefix-paths && yarn push-docs",
    "push-docs": "gh-pages -d public --branch master --repo \"https://github.com/react-bootstrap/react-bootstrap.github.io.git\"",
    "sort": "import-sort 'src/pages/**/*.js'"
  },
  "importSort": {
    ".js": {
      "style": "module",
      "parser": "4catalyzer"
    }
  },
  "devDependencies": {
    "@fortawesome/fontawesome-svg-core": "^1.2.35",
    "@fortawesome/free-brands-svg-icons": "^5.15.3",
    "@fortawesome/free-solid-svg-icons": "^5.15.3",
    "@fortawesome/react-fontawesome": "^0.1.14",
    "@mdx-js/mdx": "^1.6.22",
    "@mdx-js/react": "^1.6.22",
    "@restart/context": "^2.1.4",
    "@restart/hooks": "^0.3.26",
    "ast-types": "^0.14.2",
    "astroturf": "^0.10.5",
<<<<<<< HEAD
    "bootstrap": "^5.0.0-beta3",
    "classnames": "^2.2.6",
=======
    "bootstrap": "^4.6.0",
    "classnames": "^2.3.1",
>>>>>>> 09d7bb30
    "common-tags": "^1.8.0",
    "copy-text-to-clipboard": "^3.0.1",
    "docsearch.js": "^2.6.3",
    "dom-helpers": "^5.2.1",
    "formik": "^2.2.6",
    "gatsby": "^2.32.13",
    "gatsby-plugin-astroturf": "^0.2.1",
    "gatsby-plugin-catch-links": "^2.10.0",
    "gatsby-plugin-mdx": "^1.10.1",
    "gatsby-plugin-react-helmet": "^3.10.0",
    "gatsby-plugin-sass": "^3.2.0",
    "gatsby-remark-prismjs": "^3.13.0",
    "gatsby-source-filesystem": "2.11.1",
    "gatsby-transformer-react-docgen": "^5.9.0",
    "gatsby-transformer-remark": "^2.16.1",
    "gh-pages": "^3.1.0",
    "holderjs": "^2.9.9",
    "import-sort-cli": "^6.0.0",
    "import-sort-parser-4catalyzer": "^4.0.1",
    "import-sort-style-module": "^6.0.0",
    "lodash": "^4.17.21",
    "prismjs": "^1.23.0",
    "prop-types": "^15.7.2",
    "react": "^16.14.0",
    "react-docgen": "^5.4.0",
    "react-dom": "^16.14.0",
    "react-helmet": "^6.1.0",
    "react-live": "^2.2.3",
    "remark-slug": "^6.0.0",
    "sass": "^1.32.12",
    "shakespeare-data": "^3.0.0",
    "yup": "^0.32.9"
  }
}<|MERGE_RESOLUTION|>--- conflicted
+++ resolved
@@ -40,13 +40,8 @@
     "@restart/hooks": "^0.3.26",
     "ast-types": "^0.14.2",
     "astroturf": "^0.10.5",
-<<<<<<< HEAD
     "bootstrap": "^5.0.0-beta3",
     "classnames": "^2.2.6",
-=======
-    "bootstrap": "^4.6.0",
-    "classnames": "^2.3.1",
->>>>>>> 09d7bb30
     "common-tags": "^1.8.0",
     "copy-text-to-clipboard": "^3.0.1",
     "docsearch.js": "^2.6.3",
